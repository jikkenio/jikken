use crate::json::filter::filter_json;
use crate::test;
use crate::test::file::Validated::Good;
use crate::test::variable::Modifier;
use crate::test::{definition, http, variable};
use crate::validated::ValidatedExt;
use chrono::NaiveDate;
use chrono::TimeZone;
use chrono::{DateTime, ParseError};
use chrono::{Datelike, Local};
use chrono::{Days, Months};
use chrono::{Duration, NaiveDateTime};
use log::debug;
use log::error;
use log::trace;
use nonempty_collections::{IntoNonEmptyIterator, NonEmptyIterator};
use num::{Num, Signed};
use rand::distributions::uniform::SampleUniform;
use rand::rngs::ThreadRng;
use rand::Rng;
use regex::Regex;
use serde::de::Visitor;
use serde::Deserializer;
use serde::{Deserialize, Serialize};
use serde_json::Map;
use serde_json::Value;
use std::cmp::{max, min};
use std::collections::BTreeMap;
use std::error::Error;
use std::fmt::{self};
use std::fmt::{Debug, Display};
use std::fs;
use std::hash::{Hash, Hasher};
use validated::Validated;

const GIVEN_NAMES: [&str; 20] = [
    "James",
    "Michael",
    "Robert",
    "John",
    "David",
    "William",
    "Richard",
    "Joseph",
    "Thomas",
    "Christopher",
    "Mary",
    "Patricia",
    "Jennifer",
    "Linda",
    "Elizabeth",
    "Barbara",
    "Susan",
    "Jessica",
    "Karen",
    "Sarah",
];

const SURNAMES: [&str; 20] = [
    "Smith", "Johnson", "Williams", "Brown", "Jones", "Miller", "Davis", "Wilson", "Anderson",
    "Thomas", "Taylor", "Moore", "Jackson", "Martin", "Lee", "Thompson", "Harris", "Clark",
    "Lewis", "Robinson",
];

const EMAIL_DOMAINS: [&str; 3] = ["example.com", "example.net", "example.org"];

impl std::cmp::PartialEq<String> for VariableName {
    fn eq(&self, other: &String) -> bool {
        self.0 == *other
    }
}

#[derive(PartialEq, Eq, Debug, Serialize, Clone)]
pub struct VariableName(pub String);

impl VariableName {
    pub fn val(&self) -> String {
        self.0.clone()
    }
}

struct VariableNameVisitor;

impl<'de> Visitor<'de> for VariableNameVisitor {
    type Value = VariableName;

    fn expecting(&self, formatter: &mut std::fmt::Formatter) -> std::fmt::Result {
        formatter.write_str("a string starting with a $")
    }

    fn visit_str<E>(self, value: &str) -> Result<Self::Value, E>
    where
        E: serde::de::Error,
    {
        if !value.starts_with('$') && !value.starts_with("\"$\"") {
            return Err(E::custom("expecting identifier starting with $"));
        }

        Ok(VariableName(value.to_string()))
    }
}

impl<'de> Deserialize<'de> for VariableName {
    fn deserialize<D>(deserializer: D) -> Result<Self, D::Error>
    where
        D: Deserializer<'de>,
    {
        deserializer.deserialize_str(VariableNameVisitor)
    }
}

//aka RefOrT , where Ref should refer to a variable
#[derive(Debug, Clone, Serialize, Deserialize, PartialEq)]
#[serde(untagged)]
pub enum UnvalidatedVariableNameOrComponent<T> {
    VariableName(VariableName),
    Component(T),
}

#[derive(Serialize, Debug, Clone, Deserialize, PartialEq)]
#[serde(rename_all = "camelCase")]
pub enum Specification<T> {
    AnyOf(Vec<T>),
    OneOf(Vec<T>),
    NoneOf(Vec<T>),
    Value(T),
    #[serde(untagged)]
    UnTaggedValue(T),
}

impl<T> Default for Specification<T> {
    fn default() -> Self {
        Specification::NoneOf(vec![])
    }
}

impl<T> TryFrom<UnvalidatedSpecification<T>> for Option<Specification<T>> {
    type Error = String;
    fn try_from(unvalidated: UnvalidatedSpecification<T>) -> Result<Self, Self::Error> {
        let specified = vec![
            &unvalidated.any_of,
            &unvalidated.one_of,
            &unvalidated.none_of,
        ]
        .into_iter()
        .filter(|o| o.is_some())
        .count();
        if specified > 1 || (specified == 1 && unvalidated.value.is_some()) {
            return Err(
                "can only specify one of the following constraints: oneOf, anyOf, noneOf, or value"
                    .to_string(),
            );
        }
        return match (
            unvalidated.value,
            unvalidated.any_of,
            unvalidated.one_of,
            unvalidated.none_of,
        ) {
            (Some(v), _, _, _) => Ok(Some(Specification::Value(v))),
            (_, Some(vs), _, _) => Ok(Some(Specification::AnyOf(vs))),
            (_, _, Some(vs), _) => Ok(Some(Specification::OneOf(vs))),
            (_, _, _, Some(vs)) => Ok(Some(Specification::NoneOf(vs))),
            _ => Ok(None),
        };
    }
}

#[derive(Serialize, Debug, Clone, Default, Deserialize, PartialEq)]
#[serde(rename_all = "camelCase")]
pub struct NumericSpecification<T: std::fmt::Display + Clone + PartialOrd> {
    #[serde(flatten, skip_serializing_if = "Option::is_none")]
    pub specification: Option<Specification<T>>,
    #[serde(skip_serializing_if = "Option::is_none")]
    pub min: Option<T>,
    #[serde(skip_serializing_if = "Option::is_none")]
    pub max: Option<T>,
}

pub type BooleanSpecification = Specification<bool>;
pub type FloatSpecification = NumericSpecification<f64>;
pub type IntegerSpecification = NumericSpecification<i64>;

#[derive(Hash, Serialize, Debug, Clone, Deserialize, PartialEq, Default)]
#[serde(rename_all = "camelCase")]
pub struct StringSpecification {
    #[serde(flatten, skip_serializing_if = "Option::is_none")]
    pub specification: Option<Specification<String>>,
    #[serde(skip_serializing_if = "Option::is_none")]
    pub length: Option<i64>,
    #[serde(skip_serializing_if = "Option::is_none")]
    pub min_length: Option<i64>,
    #[serde(skip_serializing_if = "Option::is_none")]
    pub max_length: Option<i64>,
    #[serde(skip_serializing_if = "Option::is_none")]
    pub pattern: Option<String>,
}

#[derive(Debug, Serialize, Clone, Deserialize, PartialEq)]
#[serde(untagged)]
pub enum ValueOrDatumSchema {
    Datum(DatumSchema),
    Values(Value),
}

impl Hash for ValueOrDatumSchema {
    fn hash<H: Hasher>(&self, state: &mut H) {
        serde_json::to_string(self).unwrap().hash(state)
    }
}

#[derive(Debug, Serialize, Clone, Deserialize, PartialEq)]
#[serde(untagged)]
pub enum ValuesOrSchema {
    Schemas(Specification<Box<DatumSchema>>),
    Values(Specification<Vec<Value>>),
}

impl ValuesOrSchema {
    pub fn generate_if_constrained(&self, rng: &mut ThreadRng) -> Option<Value> {
        trace!("generate_if_constrained()");
        match self {
            ValuesOrSchema::Schemas(schema) => schema.schema_generate_if_constrained(rng),
            ValuesOrSchema::Values(vals) => vals
                .generate_if_constrained(rng)
                .map(serde_json::Value::from),
        }
    }

    fn check(
        &self,
        val: &Vec<Value>,
        strict: bool,
        formatter: &impl Fn(&str, &str) -> String,
    ) -> Vec<Validated<(), String>> {
        match &self {
            ValuesOrSchema::Schemas(schema) => schema.schema_check(val, strict, formatter),
            ValuesOrSchema::Values(vals) => vals.vec_check(val, strict, formatter),
        }
    }
}

#[derive(Serialize, Debug, Clone, Deserialize, PartialEq, Default)]
#[serde(rename_all = "camelCase")]
pub struct SequenceSpecification {
    #[serde(skip_serializing_if = "Option::is_none")]
    pub length: Option<i64>,
    #[serde(skip_serializing_if = "Option::is_none")]
    pub min_length: Option<i64>,
    #[serde(skip_serializing_if = "Option::is_none")]
    pub max_length: Option<i64>,
    #[serde(skip_serializing_if = "Option::is_none")]
    pub schema: Option<ValuesOrSchema>,
}

#[derive(Hash, Default, Serialize, Debug, Clone, Deserialize, PartialEq)]
pub struct DateSpecification {
    #[serde(flatten, skip_serializing_if = "Option::is_none")]
    pub specification: Option<Specification<String>>,
    #[serde(skip_serializing_if = "Option::is_none")]
    pub min: Option<String>,
    #[serde(skip_serializing_if = "Option::is_none")]
    pub max: Option<String>,
    #[serde(skip_serializing_if = "Option::is_none")]
    pub format: Option<String>,
    #[serde(skip_serializing_if = "Option::is_none")]
    pub modifier: Option<variable::Modifier>,
}

#[derive(Hash, Default, Serialize, Debug, Clone, Deserialize, PartialEq)]
pub struct DateTimeSpecification {
    #[serde(flatten)]
    #[serde(skip_serializing_if = "Option::is_none")]
    pub specification: Option<Specification<String>>,
    #[serde(skip_serializing_if = "Option::is_none")]
    pub min: Option<String>,
    #[serde(skip_serializing_if = "Option::is_none")]
    pub max: Option<String>,
    #[serde(skip_serializing_if = "Option::is_none")]
    pub format: Option<String>,
    #[serde(skip_serializing_if = "Option::is_none")]
    pub modifier: Option<variable::Modifier>,
}

#[derive(Hash, Default, Serialize, Debug, Clone, Deserialize, PartialEq)]
pub struct NameSpecification {
    #[serde(flatten)]
    pub specification: StringSpecification,
}

#[derive(Hash, Default, Serialize, Debug, Clone, Deserialize, PartialEq)]
pub struct EmailSpecification {
    #[serde(flatten)]
    pub specification: StringSpecification,
}

pub trait Checker {
    type Item;
    fn check(
        &self,
        val: &Self::Item,
        formatter: &impl Fn(&str, &str) -> String,
    ) -> Vec<Validated<(), String>>;
}

impl Checker for NameSpecification {
    type Item = String;
    fn check(
        &self,
        val: &Self::Item,
        formatter: &impl Fn(&str, &str) -> String,
    ) -> Vec<Validated<(), String>> {
        self.specification.check(val, formatter)
    }
}

impl Checker for EmailSpecification {
    type Item = String;
    fn check(
        &self,
        val: &Self::Item,
        formatter: &impl Fn(&str, &str) -> String,
    ) -> Vec<Validated<(), String>> {
        //standard browser regex for email
        let email_regex: Regex = Regex::new(
            r"^[a-zA-Z0-9.!#$%&'*+/=?^_`{|}~-]+@[a-zA-Z0-9](?:[a-zA-Z0-9-]{0,61}[a-zA-Z0-9])?(?:\.[a-zA-Z0-9](?:[a-zA-Z0-9-]{0,61}[a-zA-Z0-9])?)*$",
        )
        .unwrap();

        let matches = email_regex.is_match(val);

        if !matches {
            trace!("failed email regex");
            vec![Validated::fail(formatter("email format", val))]
        } else {
            self.specification.check(val, formatter)
        }
    }
}

impl Specification<Box<DatumSchema>> {
    fn schema_check(
        &self,
        vals: &Vec<Value>,
        strict: bool,
        formatter: &impl Fn(&str, &str) -> String,
    ) -> Vec<Validated<(), String>> {
        let findings = match self {
            Specification::NoneOf(none_ofs) => {
                self.schema_check_none_of(vals, none_ofs, strict, formatter)
            }
            Specification::AnyOf(any_ofs) => {
                self.schema_any_one_of(vals, any_ofs, strict, formatter)
            }
            Specification::OneOf(one_ofs) => {
                self.schema_check_one_of(vals, one_ofs, strict, formatter)
            }
            Specification::Value(val) => self.schema_check_val(vals, val, strict, formatter),
            Specification::UnTaggedValue(val) => {
                self.schema_check_val(vals, val, strict, formatter)
            }
        };

        vec![findings]
    }

    fn schema_generate_if_constrained(&self, rng: &mut ThreadRng) -> Option<Value> {
        trace!("schema_generate_if_constrained()");
        match &self {
            Specification::Value(v) => generate_value_from_schema(v, 1),
            Specification::UnTaggedValue(v) => generate_value_from_schema(v, 1),
            Specification::OneOf(oneofs) => oneofs
                .get(rng.gen_range(0..oneofs.len()))
                .and_then(|s| generate_value_from_schema(s, 1)),
            Specification::AnyOf(oneofs) => oneofs
                .get(rng.gen_range(0..oneofs.len()))
                .and_then(|s| generate_value_from_schema(s, 1)),
            _ => None,
        }
    }

    fn schema_check_val(
        &self,
        actuals: &Vec<Value>,
        specified_value: &DatumSchema,
        strict: bool,
        formatter: &impl Fn(&str, &str) -> String,
    ) -> Validated<(), String> {
        if actuals.iter().all(|actual| {
            specified_value
                .check(actual, strict, formatter)
                .iter()
                .all(|v| v.is_good())
        }) {
            Good(())
        } else {
            Validated::fail(formatter(
                format!("{:?}", specified_value).as_str(),
                format!("{:?}", actuals).as_str(),
            ))
        }
    }

    fn schema_check_one_of(
        &self,
        actuals: &Vec<Value>,
        specified_values: &[Box<DatumSchema>],
        strict: bool,
        formatter: &impl Fn(&str, &str) -> String,
    ) -> Validated<(), String> {
        let matchers = specified_values
            .iter()
            .filter(|v| {
                actuals.iter().all(|actual| {
                    v.check(actual, strict, formatter)
                        .iter()
                        .all(|validation| validation.is_good())
                })
            })
            .collect::<Vec<&Box<DatumSchema>>>();
        if matchers.len() == 1 {
            Good(())
        } else {
            Validated::fail(formatter(
                format!("one of {:?}", specified_values).as_str(),
                format!("{:?}", actuals).as_str(),
            ))
        }
    }

    fn schema_any_one_of(
        &self,
        actuals: &Vec<Value>,
        specified_values: &[Box<DatumSchema>],
        strict: bool,
        formatter: &impl Fn(&str, &str) -> String,
    ) -> Validated<(), String> {
        if actuals.iter().all(|actual| {
            specified_values.iter().any(|x| {
                x.check(actual, strict, formatter)
                    .iter()
                    .all(|v| v.is_good())
            })
        }) {
            Good(())
        } else {
            Validated::fail(formatter(
                format!("one of {:?}", specified_values).as_str(),
                format!("{:?}", actuals).as_str(),
            ))
        }
    }

    fn schema_check_none_of(
        &self,
        actuals: &Vec<Value>,
        specified_values: &[Box<DatumSchema>],
        strict: bool,
        formatter: &impl Fn(&str, &str) -> String,
    ) -> Validated<(), String> {
        if actuals.iter().all(|actual| {
            !specified_values.iter().any(|x| {
                x.check(actual, strict, formatter)
                    .iter()
                    .all(|v| v.is_good())
            })
        }) {
            Good(())
        } else {
            Validated::fail(formatter(
                format!("none of {:?}", specified_values).as_str(),
                format!("{:?}", actuals).as_str(),
            ))
        }
    }
}

impl Specification<Vec<Value>> {
    //Strict currently isn't supported for the arrays
    //We can add later, but assert_json_diff::CompareMode::Inclusive produces
    //weird results for arrays
    fn vec_check(
        &self,
        vals: &Vec<Value>,
        strict: bool,
        formatter: &impl Fn(&str, &str) -> String,
    ) -> Vec<Validated<(), String>> {
        let findings = match self {
            Specification::NoneOf(none_ofs) => {
                self.vec_check_none_of(vals, none_ofs, strict, formatter)
            }
            Specification::AnyOf(any_ofs) => {
                self.vec_check_any_of(vals, any_ofs, strict, formatter)
            }
            Specification::OneOf(one_ofs) => {
                self.vec_check_one_of(vals, one_ofs, strict, formatter)
            }
            Specification::Value(val) => self.vec_check_val(vals, val, strict, formatter),
            Specification::UnTaggedValue(val) => self.vec_check_val(vals, val, strict, formatter),
        };

        vec![findings]
    }

    fn vec_check_val(
        &self,
        actual: &Vec<Value>,
        specified_value: &Vec<Value>,
        _strict: bool,
        formatter: &impl Fn(&str, &str) -> String,
    ) -> Validated<(), String> {
        if specified_value == actual {
            Good(())
        } else {
            Validated::fail(formatter(
                format!("{:?}", specified_value).as_str(),
                format!("{:?}", actual).as_str(),
            ))
        }
    }

    fn vec_check_one_of(
        &self,
        actual: &Vec<Value>,
        specified_values: &[Vec<Value>],
        _strict: bool,
        formatter: &impl Fn(&str, &str) -> String,
    ) -> Validated<(), String> {
        let hits = specified_values
            .iter()
            .filter(|v| *v == actual)
            .collect::<Vec<&Vec<Value>>>();

        if hits.len() == 1 {
            Good(())
        } else {
            Validated::fail(formatter(
                format!("one of {:?}", specified_values).as_str(),
                format!("{:?}", actual).as_str(),
            ))
        }
    }

    fn vec_check_any_of(
        &self,
        actual: &Vec<Value>,
        specified_values: &[Vec<Value>],
        _strict: bool,
        formatter: &impl Fn(&str, &str) -> String,
    ) -> Validated<(), String> {
        if specified_values.contains(actual) {
            Good(())
        } else {
            Validated::fail(formatter(
                format!("one of {:?}", specified_values).as_str(),
                format!("{:?}", actual).as_str(),
            ))
        }
    }

    fn vec_check_none_of(
        &self,
        actual: &Vec<Value>,
        specified_values: &[Vec<Value>],
        _strict: bool,
        formatter: &impl Fn(&str, &str) -> String,
    ) -> Validated<(), String> {
        if !specified_values.contains(actual) {
            Good(())
        } else {
            Validated::fail(formatter(
                format!("none of {:?}", specified_values).as_str(),
                format!("{:?}", actual).as_str(),
            ))
        }
    }
}

impl<T> Specification<T>
where
    T: PartialEq,
    T: fmt::Debug,
    T: Clone,
{
    fn generate_if_constrained(&self, rng: &mut ThreadRng) -> Option<T> {
        trace!("generate_if_constrained{:?}", &self);
        match &self {
            Specification::Value(v) => Some(v.clone()),
            Specification::UnTaggedValue(v) => Some(v.clone()),
            Specification::OneOf(oneofs) => oneofs.get(rng.gen_range(0..oneofs.len())).cloned(),
            Specification::AnyOf(anyofs) => anyofs.get(rng.gen_range(0..anyofs.len())).cloned(),
            Specification::NoneOf(_) => None,
        }
    }

    fn check_val(
        &self,
        actual: &T,
        specified_value: &T,
        formatter: &impl Fn(&str, &str) -> String,
    ) -> Validated<(), String> {
        if specified_value == actual {
            Good(())
        } else {
            Validated::fail(formatter(
                format!("{:?}", specified_value).as_str(),
                format!("{:?}", actual).as_str(),
            ))
        }
    }

    fn check_one_of(
        &self,
        actual: &T,
        specified_values: &[T],
        formatter: &impl Fn(&str, &str) -> String,
    ) -> Validated<(), String> {
        let hits = specified_values
            .iter()
            .filter(|v| *v == actual)
            .collect::<Vec<&T>>();

        if hits.len() == 1 {
            Good(())
        } else {
            Validated::fail(formatter(
                format!("one of {:?}", specified_values).as_str(),
                format!("{:?}", actual).as_str(),
            ))
        }
    }

    fn check_any_of(
        &self,
        actual: &T,
        specified_values: &[T],
        formatter: &impl Fn(&str, &str) -> String,
    ) -> Validated<(), String> {
        if specified_values.contains(actual) {
            Good(())
        } else {
            Validated::fail(formatter(
                format!("one of {:?}", specified_values).as_str(),
                format!("{:?}", actual).as_str(),
            ))
        }
    }

    fn check_none_of(
        &self,
        actual: &T,
        specified_values: &[T],
        formatter: &impl Fn(&str, &str) -> String,
    ) -> Validated<(), String> {
        if !specified_values.contains(actual) {
            Good(())
        } else {
            Validated::fail(formatter(
                format!("none of {:?}", specified_values).as_str(),
                format!("{:?}", actual).as_str(),
            ))
        }
    }
}

impl<T> Hash for Specification<T>
where
    T: PartialEq,
    T: Display,
    T: PartialOrd,
    T: fmt::Debug,
    T: Display,
    T: Serialize,
    T: Clone,
{
    fn hash<H: Hasher>(&self, state: &mut H) {
        serde_json::to_string(self).unwrap().hash(state)
    }
}

impl Hash for SequenceSpecification {
    fn hash<H: Hasher>(&self, state: &mut H) {
        serde_json::to_string(self).unwrap().hash(state)
    }
}

impl<T> Hash for NumericSpecification<T>
where
    T: PartialEq,
    T: Display,
    T: PartialOrd,
    T: fmt::Debug,
    T: Serialize,
    T: Clone,
{
    fn hash<H: Hasher>(&self, state: &mut H) {
        serde_json::to_string(self).unwrap().hash(state)
    }
}

impl<T> Hash for UnvalidatedNumericSpecification<T>
where
    T: PartialEq,
    T: Display,
    T: PartialOrd,
    T: fmt::Debug,
    T: Serialize,
    T: Clone,
{
    fn hash<H: Hasher>(&self, state: &mut H) {
        serde_json::to_string(self).unwrap().hash(state)
    }
}

fn validate1<T: Copy>(
    pred: &impl Fn(&T) -> bool,
    val: &Option<T>,
    message: String,
) -> Validated<Option<T>, String> {
    val.map(|v| {
        if !pred(&v) {
            Validated::fail(message)
        } else {
            Good(val.clone())
        }
    })
    .unwrap_or(Validated::Good(None))
}

fn validate2<T>(
    pred: &impl Fn(&T, &T) -> bool,
    val: &Option<T>,
    val2: &Option<T>,
    message: String,
) -> Validated<(), String> {
    val.as_ref()
        .zip(val2.as_ref())
        .map(|(v, v2)| {
            if !pred(v, v2) {
                Validated::fail(message)
            } else {
                Good(())
            }
        })
        .unwrap_or(Good(()))
}

fn non_negative_validator<T: Signed + Copy>(
    num: &Option<T>,
    variable_name: &str,
) -> Validated<Option<T>, String> {
    validate1::<T>(
        &|val| val.is_positive() || val.is_zero(),
        num,
        format!("negative value provided for {variable_name}"),
    )
}

fn less_than_or_equal_validator<T: PartialOrd>(
    lhs: &Option<T>,
    rhs: &Option<T>,
    lhs_variable_name: &str,
    rhs_variable_name: &str,
) -> Validated<(), String> {
    validate2::<T>(
        &|lhs, rhs| lhs <= rhs,
        lhs,
        rhs,
        format!("{lhs_variable_name} must be less than or equal to {rhs_variable_name}"),
    )
}

//Once new approach is vetted, we can make this a proper sum
//type
impl<T> NumericSpecification<T>
where
    T: PartialEq,
    T: Display,
    T: PartialOrd,
    T: fmt::Debug,
    T: Clone,
{
    pub fn new(
        specification: Option<Specification<T>>,
        min: Option<T>,
        max: Option<T>,
    ) -> Result<Self, String> {
        let is_none_of = match specification.as_ref() {
            Some(Specification::NoneOf(_)) => true,
            _ => false,
        };
        let violation =
            specification.is_some() && !is_none_of && min.as_ref().or(max.as_ref()).is_some();
        if violation {
            return Err(
                "Cannot specify min or max alongside either of oneOf, anyOf, or value".to_string(),
            );
        }
        less_than_or_equal_validator(&min, &max, "min", "max")
            .map(|_| Self {
                specification,
                min,
                max,
            })
            .ok()
            .map_err(|nev| {
                nev.into_nonempty_iter()
                    .reduce(|acc, e| format!("{},{}", acc, e))
            })
    }

    fn check_min(
        &self,
        actual: &T,
        formatter: &impl Fn(&str, &str) -> String,
    ) -> Validated<(), String> {
        match &self.min {
            Some(t) => {
                if t <= actual {
                    Good(())
                } else {
                    Validated::fail(formatter(
                        format!("minimum of {}", t).as_str(),
                        format!("{}", actual).as_str(),
                    ))
                }
            }
            None => Good(()),
        }
    }

    fn check_max(
        &self,
        actual: &T,
        formatter: &impl Fn(&str, &str) -> String,
    ) -> Validated<(), String> {
        match &self.max {
            Some(t) => {
                if t >= actual {
                    Good(())
                } else {
                    Validated::fail(formatter(
                        format!("maximum of {}", t).as_str(),
                        format!("{}", actual).as_str(),
                    ))
                }
            }
            None => Good(()),
        }
    }
}

impl<T> TryFrom<UnvalidatedNumericSpecification<T>> for NumericSpecification<T>
where
    T: PartialEq,
    T: Display,
    T: PartialOrd,
    T: fmt::Debug,
    T: Clone,
{
    type Error = String;

    fn try_from(
        unvalidated_numeric: UnvalidatedNumericSpecification<T>,
    ) -> Result<Self, Self::Error> {
        let unvalidated_spec = UnvalidatedSpecification::<T> {
            name: unvalidated_numeric.name,
            value: unvalidated_numeric.value,
            any_of: unvalidated_numeric.any_of,
            one_of: unvalidated_numeric.one_of,
            none_of: unvalidated_numeric.none_of,
        };

        let maybe_spec = TryInto::<Option<Specification<T>>>::try_into(unvalidated_spec);
        maybe_spec
            .and_then(|spec| Self::new(spec, unvalidated_numeric.min, unvalidated_numeric.max))
    }
}

impl<T> Checker for Specification<T>
where
    T: PartialEq,
    T: fmt::Debug,
    T: Clone,
{
    type Item = T;
    fn check(
        &self,
        val: &T,
        formatter: &impl Fn(&str, &str) -> String,
    ) -> Vec<Validated<(), String>> {
        vec![match self {
            Specification::NoneOf(nones) => self.check_none_of(val, nones, formatter),
            Specification::OneOf(oneofs) => self.check_one_of(val, oneofs, formatter),
            Specification::AnyOf(anyofs) => self.check_any_of(val, anyofs, formatter),
            Specification::Value(specified_value) => {
                self.check_val(val, specified_value, formatter)
            }
            Specification::UnTaggedValue(specified_value) => {
                self.check_val(val, specified_value, formatter)
            }
        }]
    }
}

impl<T> Checker for NumericSpecification<T>
where
    T: PartialEq,
    T: Display,
    T: PartialOrd,
    T: fmt::Debug,
    T: Clone,
{
    type Item = T;
    fn check(
        &self,
        val: &T,
        formatter: &impl Fn(&str, &str) -> String,
    ) -> Vec<Validated<(), String>> {
        let mut ret = vec![
            self.check_min(val, formatter),
            self.check_max(val, formatter),
        ];
        ret.append(
            self.specification
                .as_ref()
                .map(|s| s.check(val, formatter))
                .unwrap_or_default()
                .as_mut(),
        );
        ret
    }
}

impl StringSpecification {
    pub fn new(
        specification: Option<Specification<String>>,
        length: Option<i64>,
        min_length: Option<i64>,
        max_length: Option<i64>,
        pattern: Option<String>,
    ) -> Result<Self, String> {
        let is_none_of = match specification.as_ref() {
            Some(Specification::NoneOf(_)) => true,
            _ => false,
        };
        let violation = specification.is_some()
            && !is_none_of
            && length
                .as_ref()
                .or(min_length.as_ref())
                .or(max_length.as_ref())
                .or(pattern.as_ref().map(|_| &25)) //random value to make iti64
                .is_some();

        if violation {
            return Err("Cannot specify minLength, maxLength, or pattern alongside either of oneOf, anyOf, or value".to_string());
        }

        let negative_validation_length = non_negative_validator(&length, "length");
        let negative_validation_max = non_negative_validator(&max_length, "maxLength");
        let negative_validation_min = non_negative_validator(&min_length, "minLength");
        let relation_validation =
            less_than_or_equal_validator(&min_length, &max_length, "minLength", "maxLength");

        let length_not_combined_with_min_or_max_validation =
            if length.and(min_length).is_some() || length.and(max_length).is_some() {
                Validated::fail(
                    "length cannot be specified alongside minLength or maxLength".to_string(),
                )
            } else {
                Good(())
            };

        let pattern_validation = pattern
            .map(|p| {
                Regex::new(p.as_str())
                    .map(|_| Good(Some(p)))
                    .unwrap_or_else(|e| {
                        Validated::fail(format!("invalid regex supplied for pattern: {}", e))
                    })
            })
            .unwrap_or(Good(None));

        negative_validation_max
            .map5(
                length_not_combined_with_min_or_max_validation
                    .map2(negative_validation_length, |_, _| length),
                negative_validation_min,
                relation_validation,
                pattern_validation,
                |_, _, _, _, p| Self {
                    length,
                    max_length,
                    min_length,
                    specification,
                    pattern: p,
                },
            )
            .ok()
            .map_err(|nev| {
                nev.into_nonempty_iter()
                    .reduce(|acc, e| format!("{},{}", acc, e))
            })
    }

    fn check_pattern(
        &self,
        actual: &str,
        formatter: &impl Fn(&str, &str) -> String,
    ) -> Validated<(), String> {
        match &self.pattern {
            Some(p) => {
                let result = Regex::new(p).map(|re| {
                    if re.is_match(actual) {
                        Good(())
                    } else {
                        Validated::fail(formatter(format!("pattern of {}", p).as_str(), actual))
                    }
                });

                result.unwrap_or_else(|e| {
                    Validated::fail(formatter("valid regex", format!("{:?}", e).as_str()))
                })
            }
            _ => Good(()),
        }
    }

    fn check_length(
        &self,
        actual: &str,
        formatter: &impl Fn(&str, &str) -> String,
    ) -> Validated<(), String> {
        match &self.length {
            Some(t) => {
                if *t == actual.len() as i64 {
                    Good(())
                } else {
                    Validated::fail(formatter(format!("length of {}", t).as_str(), actual))
                }
            }
            None => Good(()),
        }
    }

    fn check_min_length(
        &self,
        actual: &str,
        formatter: &impl Fn(&str, &str) -> String,
    ) -> Validated<(), String> {
        match &self.min_length {
            Some(t) => {
                if *t <= actual.len() as i64 {
                    Good(())
                } else {
                    Validated::fail(formatter(
                        format!("minimum length of {}", t).as_str(),
                        actual,
                    ))
                }
            }
            None => Good(()),
        }
    }

    fn check_max_length(
        &self,
        actual: &str,
        formatter: &impl Fn(&str, &str) -> String,
    ) -> Validated<(), String> {
        match &self.max_length {
            Some(t) => {
                if *t >= actual.len() as i64 {
                    Good(())
                } else {
                    Validated::fail(formatter(
                        format!("maximum length of {}", t).as_str(),
                        actual,
                    ))
                }
            }
            None => Good(()),
        }
    }
}

impl TryFrom<UnvalidatedStringSpecification> for StringSpecification {
    type Error = String;

    fn try_from(unvalidated_string: UnvalidatedStringSpecification) -> Result<Self, Self::Error> {
        let unvalidated_spec = UnvalidatedSpecification::<String> {
            name: unvalidated_string.name,
            value: unvalidated_string.value,
            any_of: unvalidated_string.any_of,
            one_of: unvalidated_string.one_of,
            none_of: unvalidated_string.none_of,
        };

        let maybe_spec = TryInto::<Option<Specification<String>>>::try_into(unvalidated_spec);
        maybe_spec.and_then(|spec| {
            Self::new(
                spec,
                unvalidated_string.length,
                unvalidated_string.min_length,
                unvalidated_string.max_length,
                unvalidated_string.pattern,
            )
        })
    }
}

impl SequenceSpecification {
    pub fn new(
        schema: Option<ValuesOrSchema>,
        length: Option<i64>,
        min_length: Option<i64>,
        max_length: Option<i64>,
    ) -> Result<Self, String> {
        let negative_validation_length = non_negative_validator(&length, "length");
        let negative_validation_max = non_negative_validator(&max_length, "maxLength");
        let negative_validation_min = non_negative_validator(&min_length, "minLength");
        let relation_validation =
            less_than_or_equal_validator(&min_length, &max_length, "minLength", "maxLength");

        let length_not_combined_with_min_or_max_validation =
            if length.and(min_length).is_some() || length.and(max_length).is_some() {
                Validated::fail(
                    "length cannot be specified alongside minLength or maxLength".to_string(),
                )
            } else {
                Good(())
            };

        negative_validation_length
            .map5(
                length_not_combined_with_min_or_max_validation,
                negative_validation_max,
                negative_validation_min,
                relation_validation,
                |_, _, _, _, _| Self {
                    length,
                    max_length,
                    min_length,
                    schema,
                },
            )
            .ok()
            .map_err(|nev| {
                nev.into_nonempty_iter()
                    .reduce(|acc, e| format!("{},{}", acc, e))
            })
    }

    fn check_length(
        &self,
        actual: &Vec<Value>,
        formatter: &impl Fn(&str, &str) -> String,
    ) -> Validated<(), String> {
        match &self.length {
            Some(t) => {
                if *t == actual.len() as i64 {
                    Good(())
                } else {
                    Validated::fail(formatter(
                        format!("length of {}", t).as_str(),
                        format!("{:?}", actual).as_str(),
                    ))
                }
            }
            None => Good(()),
        }
    }

    fn check_min_length(
        &self,
        actual: &Vec<Value>,
        formatter: &impl Fn(&str, &str) -> String,
    ) -> Validated<(), String> {
        match &self.min_length {
            Some(t) => {
                if *t <= actual.len() as i64 {
                    Good(())
                } else {
                    Validated::fail(formatter(
                        format!("minimum length of {}", t).as_str(),
                        format!("{:?}", actual).as_str(),
                    ))
                }
            }
            None => Good(()),
        }
    }

    fn check_max_length(
        &self,
        actual: &Vec<Value>,
        formatter: &impl Fn(&str, &str) -> String,
    ) -> Validated<(), String> {
        match &self.max_length {
            Some(t) => {
                if *t >= actual.len() as i64 {
                    Good(())
                } else {
                    Validated::fail(formatter(
                        format!("maximum length of {}", t).as_str(),
                        format!("{:?}", actual).as_str(),
                    ))
                }
            }
            None => Good(()),
        }
    }

    fn check(
        &self,
        val: &Vec<Value>,
        strict: bool,
        formatter: &impl Fn(&str, &str) -> String,
    ) -> Vec<Validated<(), String>> {
        let mut ret = vec![
            self.check_length(val, formatter),
            self.check_min_length(val, formatter),
            self.check_max_length(val, formatter),
        ];
        ret.append(
            self.schema
                .as_ref()
                .map(|s| s.check(val, strict, formatter))
                .unwrap_or_default()
                .as_mut(),
        );
        ret
    }
}

impl Checker for StringSpecification {
    type Item = String;
    fn check(
        &self,
        val: &String,
        formatter: &impl Fn(&str, &str) -> String,
    ) -> Vec<Validated<(), String>> {
        let mut ret = vec![
            self.check_length(val, formatter),
            self.check_min_length(val, formatter),
            self.check_max_length(val, formatter),
            self.check_pattern(val, formatter),
        ];
        ret.append(
            self.specification
                .as_ref()
                .map(|s| s.check(val, formatter))
                .unwrap_or_default()
                .as_mut(),
        );
        ret
    }
}

impl NameSpecification {
    pub fn new(string_specification: StringSpecification) -> Result<Self, String> {
        StringSpecification::new(
            string_specification.specification,
            string_specification.length,
            string_specification.min_length,
            string_specification.max_length,
            string_specification.pattern,
        )
        .map(|s| Self { specification: s })
    }
}

impl EmailSpecification {
    pub fn new(string_specification: StringSpecification) -> Result<Self, String> {
        StringSpecification::new(
            string_specification.specification,
            string_specification.length,
            string_specification.min_length,
            string_specification.max_length,
            string_specification.pattern,
        )
        .map(|s| Self { specification: s })
    }
}

impl DateSpecification {
    const DEFAULT_FORMAT: &'static str = "%Y-%m-%d";

    // \todo validate modifier,
    pub fn new(
        specification: Option<Specification<String>>,
        min: Option<String>,
        max: Option<String>,
        format: Option<String>,
        modifier: Option<variable::Modifier>,
    ) -> Result<Self, String> {
        let is_none_of = match specification.as_ref() {
            Some(Specification::NoneOf(_)) => true,
            _ => false,
        };

        let violation =
            specification.is_some() && !is_none_of && min.as_ref().or(max.as_ref()).is_some();

        if violation {
            return Err(
                "Cannot specify min or max alongside either of oneOf, anyOf, or value".to_string(),
            );
        }

        let date_validator = |date_string: &Option<String>, var_name: &str| {
            date_string
                .as_ref()
                .map(|s| {
                    let res = Self::str_to_time_with_format(
                        s,
                        format.as_ref().unwrap_or(&Self::DEFAULT_FORMAT.to_string()),
                    );
                    if res.is_err() {
                        Validated::fail(format!("invalid date provided for {var_name} "))
                    } else {
                        Good(date_string.clone())
                    }
                })
                .unwrap_or(Validated::Good(None))
        };

        let modifier_validation = if modifier.is_some() {
            specification
                .as_ref()
                .map(|s| match s {
                    Specification::Value(_) => Good(modifier.clone()),
                    _ => {
                        if modifier.is_some() {
                            Validated::fail(
                                "modifier can only be used with \"value\" field".to_string(),
                            )
                        } else {
                            Good(modifier.clone())
                        }
                    }
                })
                .unwrap_or_else(|| {
                    Validated::fail("modifier can only be used with \"value\" field".to_string())
                })
        } else {
            Good(modifier.clone())
        };

        date_validator(&min, "min")
            .map3(
                date_validator(&max, "max"),
                modifier_validation,
                |min_v, max_v, modifier| Self {
                    format,
                    min: min_v,
                    max: max_v,
                    modifier,
                    specification,
                },
            )
            .ok()
            .map_err(|nev| {
                nev.into_nonempty_iter()
                    .reduce(|acc, e| format!("{},{}", acc, e))
            })
    }

    fn check_min(
        &self,
        actual: &DateTime<Local>,
        formatter: &impl Fn(&str, &str) -> String,
    ) -> Validated<(), String> {
        match &self.min {
            Some(t) => {
                if self
                    .str_to_time(t)
                    .map(|min| min <= *actual)
                    .unwrap_or_default()
                {
                    Good(())
                } else {
                    Validated::fail(formatter(
                        format!("minimum of {}", t).as_str(),
                        format!("{}", actual).as_str(),
                    ))
                }
            }
            None => Good(()),
        }
    }

    fn check_max(
        &self,
        actual: &DateTime<Local>,
        formatter: &impl Fn(&str, &str) -> String,
    ) -> Validated<(), String> {
        match &self.max {
            Some(t) => {
                if self
                    .str_to_time(t)
                    .map(|max| max >= *actual)
                    .unwrap_or_default()
                {
                    Good(())
                } else {
                    Validated::fail(formatter(
                        format!("maximum of {}", t).as_str(),
                        format!("{}", actual).as_str(),
                    ))
                }
            }
            None => Good(()),
        }
    }

    fn get_format(&self) -> String {
        self.format
            .clone()
            .unwrap_or(Self::DEFAULT_FORMAT.to_string())
    }

    fn str_to_time_with_format(
        string_val: &str,
        format: &str,
    ) -> Result<DateTime<Local>, ParseError> {
        NaiveDate::parse_from_str(string_val, format).map(|d| {
            Local
                .from_local_datetime(&d.and_hms_opt(0, 0, 0).unwrap())
                .unwrap()
        })
    }

    pub fn str_to_time(&self, string_val: &str) -> Result<DateTime<Local>, ParseError> {
        Self::str_to_time_with_format(string_val, &self.get_format())
    }

    fn time_to_str(&self, time: &DateTime<Local>) -> String {
        let format = self.get_format();
        format!("{}", time.format(&format))
    }

    pub fn apply_modifier(time: &DateTime<Local>, modifier: &Modifier) -> Option<DateTime<Local>> {
        trace!("apply_modifier({:?},{:?})", time, modifier);

        let val = match &modifier.value {
            Value::Number(val) => val.as_u64(),
            Value::String(val) => val.parse::<u64>().ok(),
            _ => None,
        };

        val.and_then(|mod_value| {
            match modifier.operation.to_lowercase().as_str() {
                "add" => {
                    let modified_date = match modifier.unit.to_lowercase().as_str() {
                        "days" => time.checked_add_days(Days::new(mod_value)),
                        "weeks" => time.checked_add_days(Days::new(mod_value * 7)),
                        "months" => time.checked_add_months(Months::new(mod_value as u32)),
                        // TODO: add support for years
                        _ => None,
                    };
                    modified_date
                }
                "subtract" => {
                    let modified_date = match modifier.unit.to_lowercase().as_str() {
                        "days" => time.checked_sub_days(Days::new(mod_value)),
                        "weeks" => time.checked_sub_days(Days::new(mod_value * 7)),
                        "months" => time.checked_sub_months(Months::new(mod_value as u32)),
                        // TODO: add support for years
                        _ => None,
                    };
                    modified_date
                }
                _ => None,
            }
        })
    }

    //validates format stuff and applies the modifier
    //this can be used to generate or validate
    //But its not a "random" generator like our other specifications
    fn get(&self, string_val: &str) -> Option<String> {
        trace!("get({:?})", string_val);
        self.str_to_time(string_val)
            .ok()
            .and_then(|dt| {
                if let Some(m) = &self.modifier {
                    Self::apply_modifier(&dt, m)
                } else {
                    Some(dt)
                }
            })
            .map(|d| self.time_to_str(&d))
    }
}

impl TryFrom<UnvalidatedDateSpecification> for DateSpecification {
    type Error = String;

    fn try_from(unvalidated_date: UnvalidatedDateSpecification) -> Result<Self, Self::Error> {
        let unvalidated_spec = UnvalidatedSpecification::<String> {
            name: unvalidated_date.name,
            value: unvalidated_date.value,
            any_of: unvalidated_date.any_of,
            one_of: unvalidated_date.one_of,
            none_of: unvalidated_date.none_of,
        };

        let maybe_spec = TryInto::<Option<Specification<String>>>::try_into(unvalidated_spec);

        maybe_spec.and_then(|spec| {
            Self::new(
                spec,
                unvalidated_date.min,
                unvalidated_date.max,
                unvalidated_date.format,
                unvalidated_date.modifier,
            )
        })
    }
}

impl Checker for DateSpecification {
    type Item = String;
    fn check(
        &self,
        val: &Self::Item,
        formatter: &impl Fn(&str, &str) -> String,
    ) -> Vec<Validated<(), String>> {
        let maybe_time = self.str_to_time(val);
        if maybe_time.is_err() {
            return vec![Validated::fail(formatter("date type", "type"))];
        }

        let time = maybe_time.unwrap();

        //If there is a modifier specified, we have to apply the inverse..
        //Without doing so, we'll fail validation
        let modified_time = self
            .modifier
            .as_ref()
            .map(|m| m.get_inverse())
            .and_then(|m| Self::apply_modifier(&time, &m))
            .unwrap_or(time);

        debug!("Time is {:?}; Modified time is {:?}", time, modified_time);
        let mut ret = vec![
            self.check_min(&modified_time, formatter),
            self.check_max(&modified_time, formatter),
        ];

        ret.append(
            self.specification
                .as_ref()
                .map(|s| s.check(&self.time_to_str(&modified_time), formatter))
                .unwrap_or_default()
                .as_mut(),
        );

        ret
    }
}

impl DateTimeSpecification {
    const DEFAULT_FORMAT: &'static str = "%Y-%m-%d %H:%M:%S%.f";

    pub fn new(
        specification: Option<Specification<String>>,
        min: Option<String>,
        max: Option<String>,
        format: Option<String>,
        modifier: Option<variable::Modifier>,
    ) -> Result<Self, String> {
        let is_none_of = match specification.as_ref() {
            Some(Specification::NoneOf(_)) => true,
            _ => false,
        };

        let violation =
            specification.is_some() && !is_none_of && min.as_ref().or(max.as_ref()).is_some();

        if violation {
            return Err(
                "Cannot specify min or max alongside either of oneOf, anyOf, or value".to_string(),
            );
        }

        let date_validator = |date_string: &Option<String>, var_name: &str| {
            date_string
                .as_ref()
                .map(|s| {
                    let res = Self::str_to_time_with_format(
                        s,
                        format.as_ref().unwrap_or(&Self::DEFAULT_FORMAT.to_string()),
                    );
                    if res.is_err() {
                        Validated::fail(format!("invalid date provided for {var_name} "))
                    } else {
                        Good(date_string.clone())
                    }
                })
                .unwrap_or(Validated::Good(None))
        };
        let modifier_validation = if modifier.is_some() {
            specification
                .as_ref()
                .map(|s| match s {
                    Specification::Value(_) => Good(modifier.clone()),
                    _ => {
                        if modifier.is_some() {
                            Validated::fail(
                                "modifier can only be used with \"value\" field".to_string(),
                            )
                        } else {
                            Good(modifier.clone())
                        }
                    }
                })
                .unwrap_or_else(|| {
                    Validated::fail("modifier can only be used with \"value\" field".to_string())
                })
        } else {
            Good(modifier.clone())
        };
        date_validator(&min, "min")
            .map3(
                date_validator(&max, "max"),
                modifier_validation,
                |min_v, max_v, modifier| Self {
                    format,
                    min: min_v,
                    max: max_v,
                    modifier,
                    specification,
                },
            )
            .ok()
            .map_err(|nev| {
                nev.into_nonempty_iter()
                    .reduce(|acc, e| format!("{},{}", acc, e))
            })
    }

    fn check_min(
        &self,
        actual: &DateTime<Local>,
        formatter: &impl Fn(&str, &str) -> String,
    ) -> Validated<(), String> {
        match &self.min {
            Some(t) => {
                if self
                    .str_to_time(t)
                    .map(|min| min <= *actual)
                    .unwrap_or_default()
                {
                    Good(())
                } else {
                    Validated::fail(formatter(
                        format!("minimum of {}", t).as_str(),
                        format!("{}", actual).as_str(),
                    ))
                }
            }
            None => Good(()),
        }
    }

    fn check_max(
        &self,
        actual: &DateTime<Local>,
        formatter: &impl Fn(&str, &str) -> String,
    ) -> Validated<(), String> {
        match &self.max {
            Some(t) => {
                if self
                    .str_to_time(t)
                    .map(|max| max >= *actual)
                    .unwrap_or_default()
                {
                    Good(())
                } else {
                    Validated::fail(formatter(
                        format!("maximum of {}", t).as_str(),
                        format!("{}", actual).as_str(),
                    ))
                }
            }
            None => Good(()),
        }
    }

    fn get_format(&self) -> String {
        self.format
            .clone()
            .unwrap_or(Self::DEFAULT_FORMAT.to_string())
    }

    pub fn str_to_time_with_format(
        string_val: &str,
        format: &str,
    ) -> Result<DateTime<Local>, ParseError> {
        NaiveDateTime::parse_from_str(string_val, format)
            .map(|d| Local.from_local_datetime(&d).unwrap())
    }

    pub fn str_to_time(&self, string_val: &str) -> Result<DateTime<Local>, ParseError> {
        Self::str_to_time_with_format(string_val, &self.get_format())
    }

    fn time_to_str(&self, time: &DateTime<Local>) -> String {
        let format = self.get_format();
        format!("{}", time.format(&format))
    }

    pub fn apply_modifier(time: &DateTime<Local>, modifier: &Modifier) -> Option<DateTime<Local>> {
        trace!("apply_modifier({:?},{:?})", time, modifier);

        let val = match &modifier.value {
            Value::Number(val) => val.as_u64(),
            Value::String(val) => val.parse::<u64>().ok(),
            _ => None,
        };

        val.and_then(|mod_value| {
            match modifier.operation.to_lowercase().as_str() {
                "add" => {
                    let modified_date = match modifier.unit.to_lowercase().as_str() {
                        "days" => time.checked_add_days(Days::new(mod_value)),
                        "weeks" => time.checked_add_days(Days::new(mod_value * 7)),
                        "months" => time.checked_add_months(Months::new(mod_value as u32)),
                        // TODO: add support for years
                        _ => None,
                    };
                    modified_date
                }
                "subtract" => {
                    let modified_date = match modifier.unit.to_lowercase().as_str() {
                        "days" => time.checked_sub_days(Days::new(mod_value)),
                        "weeks" => time.checked_sub_days(Days::new(mod_value * 7)),
                        "months" => time.checked_sub_months(Months::new(mod_value as u32)),
                        // TODO: add support for years
                        _ => None,
                    };
                    modified_date
                }
                _ => None,
            }
        })
    }

    //validates format stuff and applies the modifier
    //this can be used to generate or validate
    //But its not a "random" generator like our other specifications
    fn get(&self, string_val: &str) -> Option<String> {
        trace!("get({:?})", string_val);
        self.str_to_time(string_val)
            .ok()
            .and_then(|dt| {
                if let Some(m) = &self.modifier {
                    Self::apply_modifier(&dt, m)
                } else {
                    Some(dt)
                }
            })
            .map(|d| self.time_to_str(&d))
    }
}

impl TryFrom<UnvalidatedDateSpecification> for DateTimeSpecification {
    type Error = String;

    fn try_from(unvalidated_date: UnvalidatedDateSpecification) -> Result<Self, Self::Error> {
        let unvalidated_spec = UnvalidatedSpecification::<String> {
            name: unvalidated_date.name,
            value: unvalidated_date.value,
            any_of: unvalidated_date.any_of,
            one_of: unvalidated_date.one_of,
            none_of: unvalidated_date.none_of,
        };

        let maybe_spec = TryInto::<Option<Specification<String>>>::try_into(unvalidated_spec);

        maybe_spec.and_then(|spec| {
            Self::new(
                spec,
                unvalidated_date.min,
                unvalidated_date.max,
                unvalidated_date.format,
                unvalidated_date.modifier,
            )
        })
    }
}

impl Checker for DateTimeSpecification {
    type Item = String;
    fn check(
        &self,
        val: &Self::Item,
        formatter: &impl Fn(&str, &str) -> String,
    ) -> Vec<Validated<(), String>> {
        let maybe_time = self.str_to_time(val);
        if maybe_time.is_err() {
            return vec![Validated::fail(formatter("date type", "type"))];
        }

        let time = maybe_time.unwrap();

        //If there is a modifier specified, we have to apply the inverse..
        //Without doing so, we'll fail validation
        let modified_time = self
            .modifier
            .as_ref()
            .map(|m| m.get_inverse())
            .and_then(|m| Self::apply_modifier(&time, &m))
            .unwrap_or(time);

        debug!("Time is {:?}; Modified time is {:?}", time, modified_time);
        let mut ret = vec![
            self.check_min(&modified_time, formatter),
            self.check_max(&modified_time, formatter),
        ];

        ret.append(
            self.specification
                .as_ref()
                .map(|s| s.check(&self.time_to_str(&modified_time), formatter))
                .unwrap_or_default()
                .as_mut(),
        );

        ret
    }
}

#[derive(Hash, Serialize, Debug, Clone, Deserialize, PartialEq)]
#[serde(tag = "type")]
pub enum DatumSchema {
    #[serde(alias = "boolean", alias = "Bool", alias = "bool")]
    Boolean {
        #[serde(flatten)]
        specification: Option<BooleanSpecification>,
    },
    #[serde(alias = "float")]
    Float {
        #[serde(flatten)]
        specification: Option<FloatSpecification>,
    },
    #[serde(alias = "integer", alias = "Int", alias = "int")]
    Integer {
        #[serde(flatten)]
        specification: Option<IntegerSpecification>,
    },
    #[serde(alias = "string")]
    String {
        #[serde(flatten)]
        specification: Option<StringSpecification>,
    },
    #[serde(alias = "date")]
    Date {
        #[serde(flatten)]
        specification: Option<DateSpecification>,
    },
    #[serde(alias = "dateTime", alias = "Datetime", alias = "datetime")]
    DateTime {
        #[serde(flatten)]
        specification: Option<DateTimeSpecification>,
    },
    #[serde(alias = "name")]
    Name {
        #[serde(flatten)]
        specification: Option<NameSpecification>,
    },
    #[serde(alias = "email")]
    Email {
        #[serde(flatten)]
        specification: Option<EmailSpecification>,
    },
    #[serde(alias = "list")]
    List {
        #[serde(flatten)]
        specification: Option<SequenceSpecification>,
    },
    #[serde(alias = "object")]
    Object {
        #[serde(skip_serializing_if = "Option::is_none")]
        schema: Option<BTreeMap<String, ValueOrDatumSchema>>,
    },
}

impl DatumSchema {
    fn check(
        &self,
        actual: &serde_json::Value,
        strict: bool,
        formatter: &impl Fn(&str, &str) -> String,
    ) -> Vec<Validated<(), String>> {
        trace!("validating datum");
        match self {
            DatumSchema::Date { specification } => {
                Self::check_date(specification, actual, formatter)
            }
            DatumSchema::DateTime { specification } => {
                Self::check_datetime(specification, actual, formatter)
            }
            DatumSchema::Email { specification } => {
                Self::check_email(specification, actual, formatter)
            }
            DatumSchema::Float { specification } => {
                Self::check_float(specification, actual, formatter)
            }
            DatumSchema::Boolean { specification } => {
                Self::check_bool(specification, actual, formatter)
            }
            DatumSchema::Integer { specification } => {
                Self::check_int(specification, actual, formatter)
            }
            DatumSchema::List { specification } => {
                Self::check_list(specification, actual, strict, formatter)
            }
            DatumSchema::Object { schema } => {
                Self::check_value_or_datumschema(schema, actual, strict, formatter)
            }
            DatumSchema::Name { specification } => {
                Self::check_name(specification, actual, formatter)
            }
            DatumSchema::String { specification } => {
                Self::check_string(specification, actual, formatter)
            }
        }
    }

    fn check_name(
        spec: &Option<NameSpecification>,
        actual: &serde_json::Value,
        formatter: &impl Fn(&str, &str) -> String,
    ) -> Vec<Validated<(), String>> {
        if !actual.is_string() {
            return vec![Validated::fail(formatter("string type", "type"))];
        }

        spec.as_ref()
            .map(|s| s.check(&String::from(actual.as_str().unwrap()), formatter))
            .unwrap_or(vec![Good(())])
            .clone()
    }

    fn check_email(
        spec: &Option<EmailSpecification>,
        actual: &serde_json::Value,
        formatter: &impl Fn(&str, &str) -> String,
    ) -> Vec<Validated<(), String>> {
        if !actual.is_string() {
            return vec![Validated::fail(formatter("string type", "type"))];
        }

        spec.as_ref()
            .map(|s| s.check(&String::from(actual.as_str().unwrap()), formatter))
            .unwrap_or(vec![Good(())])
            .clone()
    }

    fn check_date(
        spec: &Option<DateSpecification>,
        actual: &serde_json::Value,
        formatter: &impl Fn(&str, &str) -> String,
    ) -> Vec<Validated<(), String>> {
        if !actual.is_string() {
            return vec![Validated::fail(formatter("string type", "type"))];
        }

        spec.as_ref()
            .map(|s| s.check(&String::from(actual.as_str().unwrap()), formatter))
            .unwrap_or(vec![Good(())])
    }

    fn check_datetime(
        spec: &Option<DateTimeSpecification>,
        actual: &serde_json::Value,
        formatter: &impl Fn(&str, &str) -> String,
    ) -> Vec<Validated<(), String>> {
        if !actual.is_string() {
            return vec![Validated::fail(formatter("string type", "type"))];
        }

        spec.as_ref()
            .map(|s| s.check(&String::from(actual.as_str().unwrap()), formatter))
            .unwrap_or(vec![Good(())])
    }

    fn check_bool(
        spec: &Option<BooleanSpecification>,
        actual: &serde_json::Value,
        formatter: &impl Fn(&str, &str) -> String,
    ) -> Vec<Validated<(), String>> {
        if !actual.is_boolean() {
            return vec![Validated::fail(formatter("bool type", "type"))];
        }

        spec.as_ref()
            .map(|s| s.check(&actual.as_bool().unwrap(), formatter))
            .unwrap_or(vec![Good(())])
    }

    fn check_float(
        spec: &Option<NumericSpecification<f64>>,
        actual: &serde_json::Value,
        formatter: &impl Fn(&str, &str) -> String,
    ) -> Vec<Validated<(), String>> {
        if !actual.is_f64() {
            return vec![Validated::fail(formatter("float type", "type"))];
        }

        spec.as_ref()
            .map(|s| s.check(&actual.as_f64().unwrap(), formatter))
            .unwrap_or(vec![Good(())])
    }

    fn check_int(
        spec: &Option<NumericSpecification<i64>>,
        actual: &serde_json::Value,
        formatter: &impl Fn(&str, &str) -> String,
    ) -> Vec<Validated<(), String>> {
        if !actual.is_i64() {
            return vec![Validated::fail(formatter("int type", "type"))];
        }

        spec.as_ref()
            .map(|s| s.check(&actual.as_i64().unwrap(), formatter))
            .unwrap_or(vec![Good(())])
    }

    fn check_string(
        spec: &Option<StringSpecification>,
        actual: &serde_json::Value,
        formatter: &impl Fn(&str, &str) -> String,
    ) -> Vec<Validated<(), String>> {
        if !actual.is_string() {
            return vec![Validated::fail(formatter("string type", "type"))];
        }

        spec.as_ref()
            .map(|s| s.check(&actual.as_str().unwrap().to_string(), formatter))
            .unwrap_or(vec![Good(())])
    }

    fn check_list(
        specification: &Option<SequenceSpecification>,
        actual: &serde_json::Value,
        strict: bool,
        formatter: &impl Fn(&str, &str) -> String,
    ) -> Vec<Validated<(), String>> {
        if !actual.is_array() {
            return vec![Validated::fail(formatter("array type", "different type"))];
        }

        specification
            .as_ref()
            .map(|s| s.check(actual.as_array().unwrap(), strict, formatter))
            .unwrap_or(vec![Good(())])
    }

    /*
       Strict :
            If there is any difference between the keys of actual and expected, we fail

       Non strict:
            If there is stuff in expected that is not in actual, we fail
            If there is stuff in actual that is not in expected, we're ok

        Factored Out:
            Always fail if stuff in expected that is not in actual
    */
    fn check_value_or_datumschema(
        schema: &Option<BTreeMap<String, ValueOrDatumSchema>>,
        actual: &serde_json::Value,
        strict: bool,
        formatter: &impl Fn(&str, &str) -> String,
    ) -> Vec<Validated<(), String>> {
        if !actual.is_object() {
            return vec![Validated::fail(formatter("object type", "different type"))];
        }

        let vals = actual.as_object().unwrap();
        schema
            .as_ref()
            .map(|bt| {
                let mut in_expected_and_not_in_actual = bt
                    .iter()
                    .filter(|(k, _)| !vals.contains_key(k.as_str()))
                    .map(|(k, _)| {
                        Validated::fail(formatter(
                            format!(r#"member "{k}""#).as_str(),
                            format!(r#"object with "{k}" missing"#).as_str(),
                        ))
                    })
                    .collect::<Vec<Validated<(), String>>>();

                let mut actual_validations = vals
                    .iter()
                    .flat_map(|(k, value)| {
                        bt.get(k)
                            .map(|value_or_datum| match value_or_datum {
                                ValueOrDatumSchema::Datum(datum) => {
                                    datum.check(value, strict, formatter)
                                }
                                ValueOrDatumSchema::Values(expected) => {
                                    Self::check_value(expected, value, strict, formatter)
                                }
                            })
                            .unwrap_or_else(|| {
                                if strict {
                                    vec![Validated::fail(formatter(
                                        format!(r#"member "{k}""#).as_str(),
                                        format!(r#"object with "{k}" missing"#).as_str(),
                                    ))]
                                } else {
                                    vec![Good(())]
                                }
                            })
                    })
                    .collect::<Vec<Validated<(), String>>>();

                in_expected_and_not_in_actual.append(actual_validations.as_mut());
                in_expected_and_not_in_actual
            })
            .unwrap_or(vec![Good(())])
    }

    fn check_value(
        expected: &serde_json::Value,
        actual: &serde_json::Value,
        strict: bool,
        formatter: &impl Fn(&str, &str) -> String,
    ) -> Vec<Validated<(), String>> {
        let compare_mode = if strict {
            assert_json_diff::CompareMode::Strict
        } else {
            assert_json_diff::CompareMode::Inclusive
        };

        let result = assert_json_diff::assert_json_matches_no_panic(
            &actual,
            &expected,
            assert_json_diff::Config::new(compare_mode),
        );
        match result {
            Ok(_) => vec![Good(())],
            Err(msg) => vec![Validated::fail(formatter(
                format!("{:?}", expected).as_str(),
                format!("{:?} ; {msg}", actual).as_str(),
            ))],
        }
    }
}

<<<<<<< HEAD
impl TryFrom<UnvalidatedDatumSchemaVariable2> for DatumSchema {
    type Error = String;
    fn try_from(unvalidated: UnvalidatedDatumSchemaVariable2) -> Result<Self, Self::Error> {
        match unvalidated {
            UnvalidatedDatumSchemaVariable2::Boolean(specification) => {
                TryInto::<Option<BooleanSpecification>>::try_into(specification).map(|spec| {
                    DatumSchema::Boolean {
                        specification: spec,
                    }
                })
            }
            UnvalidatedDatumSchemaVariable2::Email(spec) => {
                TryInto::<StringSpecification>::try_into(spec).map(|s| DatumSchema::Email {
                    specification: Some(EmailSpecification { specification: s }),
                })
            }
            UnvalidatedDatumSchemaVariable2::Name(spec) => {
                TryInto::<StringSpecification>::try_into(spec).map(|s| DatumSchema::Name {
                    specification: Some(NameSpecification { specification: s }),
                })
            }
            UnvalidatedDatumSchemaVariable2::String(spec) => {
                TryInto::<StringSpecification>::try_into(spec).map(|s| DatumSchema::String {
                    specification: Some(s),
                })
            }
            UnvalidatedDatumSchemaVariable2::Float(spec) => {
                TryInto::<FloatSpecification>::try_into(spec).map(|s| DatumSchema::Float {
                    specification: Some(s),
                })
            }
            UnvalidatedDatumSchemaVariable2::Integer(spec) => {
                TryInto::<IntegerSpecification>::try_into(spec).map(|s| DatumSchema::Integer {
                    specification: Some(s),
                })
            }
            UnvalidatedDatumSchemaVariable2::DateTime(spec) => {
                TryInto::<DateTimeSpecification>::try_into(spec).map(|s| DatumSchema::DateTime {
                    specification: Some(s),
                })
            }
            UnvalidatedDatumSchemaVariable2::Date(spec) => {
                TryInto::<DateSpecification>::try_into(spec).map(|s| DatumSchema::Date {
                    specification: Some(s),
                })
            }
            UnvalidatedDatumSchemaVariable2::Object { name: _, schema } => match schema {
                None => Ok(DatumSchema::Object { schema: None }),
                Some(schema_val) => {
                    let f = schema_val
                        .into_iter()
                        .map(|(k, v)| match v {
                            UnvalidatedValueOrDatumSchema::Datum(ud) => {
                                TryInto::<DatumSchema>::try_into(ud)
                                    .map(|ds| (k, ValueOrDatumSchema::Datum(ds)))
                            }
                            UnvalidatedValueOrDatumSchema::Values(v) => {
                                Ok((k, ValueOrDatumSchema::Values(v)))
                            }
                        })
                        .collect::<Result<BTreeMap<String, ValueOrDatumSchema>, String>>();
                    f.map(|tree| DatumSchema::Object { schema: Some(tree) })
                }
            },
            UnvalidatedDatumSchemaVariable2::List(unvalidated) => {
                let violation = unvalidated.length.is_some()
                    && unvalidated
                        .max_length
                        .as_ref()
                        .or(unvalidated.min_length.as_ref())
                        .is_some();
                if violation {
                    return Err(
                        "Cannot specify minLength or maxLength alongside length".to_string()
                    );
                }
                let values_or_schema = match unvalidated.schema {
                    None => Ok(None),
                    Some(values_or_schema) => match values_or_schema {
                        UnvalidatedValuesOrSchema::Schemas(s) => {
                            let any_of = match s.any_of {
                                None => Ok(None),
                                Some(us) => us
                                    .into_iter()
                                    .map(|u| TryInto::<DatumSchema>::try_into(*u))
                                    .map(|u| u.map(Box::new))
                                    .collect::<Result<Vec<Box<DatumSchema>>, String>>()
                                    .map(Some),
                            };
                            let one_of = match s.one_of {
                                None => Ok(None),
                                Some(us) => us
                                    .into_iter()
                                    .map(|u| TryInto::<DatumSchema>::try_into(*u))
                                    .map(|u| u.map(Box::new))
                                    .collect::<Result<Vec<Box<DatumSchema>>, String>>()
                                    .map(Some),
                            };
                            let none_of = match s.none_of {
                                None => Ok(None),
                                Some(us) => us
                                    .into_iter()
                                    .map(|u| TryInto::<DatumSchema>::try_into(*u))
                                    .map(|u| u.map(Box::new))
                                    .collect::<Result<Vec<Box<DatumSchema>>, String>>()
                                    .map(Some),
                            };

                            let value = match s.value {
                                None => Ok(None),
                                Some(v) => {
                                    TryInto::<DatumSchema>::try_into(*v).map(Box::new).map(Some)
                                }
                            };

                            match (any_of, none_of, one_of, value) {
                                (Ok(anys), Ok(nones), Ok(ones), Ok(val)) => {
                                    TryInto::<Option<Specification<Box<DatumSchema>>>>::try_into(
                                        UnvalidatedSpecification::<Box<DatumSchema>> {
                                            name: None,
                                            any_of: anys,
                                            none_of: nones,
                                            one_of: ones,
                                            value: val,
                                        },
                                    )
                                    .map(|a| a.map(ValuesOrSchema::Schemas))
                                }
                                //I lose error info here.
                                _ => Err("Foo".to_string()),
                            }
                        }
                        //Simply treat it as a Tagged schema that only has value specified.
                        UnvalidatedValuesOrSchema::UntaggedSchema(schema) => {
                            TryInto::<DatumSchema>::try_into(*schema)
                                .map(Box::new)
                                .and_then(|ds| {
                                    TryInto::<Option<Specification<Box<DatumSchema>>>>::try_into(
                                        UnvalidatedSpecification::<Box<DatumSchema>> {
                                            name: None,
                                            any_of: None,
                                            none_of: None,
                                            one_of: None,
                                            value: Some(ds),
                                        },
                                    )
                                })
                                .map(|a| a.map(ValuesOrSchema::Schemas))
                        }
                        UnvalidatedValuesOrSchema::Values(v) => {
                            TryInto::<Option<Specification<Vec<Value>>>>::try_into(v)
                                .map(|a| a.map(ValuesOrSchema::Values))
                        }
                        //Simply make it a tagged variant and reapply simple transformation from above
                        UnvalidatedValuesOrSchema::UntaggedLiterals(literals) => {
                            let foo = UnvalidatedSpecification::<Vec<Value>> {
                                value: Some(literals),
                                any_of: None,
                                name: None,
                                none_of: None,
                                one_of: None,
                            };
                            TryInto::<Option<Specification<Vec<Value>>>>::try_into(foo)
                                .map(|a| a.map(ValuesOrSchema::Values))
                        }
                    },
                };
                values_or_schema.and_then(|schema| {
                    SequenceSpecification::new(
                        schema,
                        unvalidated.length,
                        unvalidated.min_length,
                        unvalidated.max_length,
                    )
                    .map(|s| DatumSchema::List {
                        specification: Some(s),
                    })
                })
            }
        }
    }
}

#[derive(Debug, Clone, Serialize, Deserialize)]
=======
#[derive(Debug, Clone, Serialize, Deserialize, PartialEq)]
>>>>>>> cbe9e090
#[serde(deny_unknown_fields, rename_all = "camelCase")]
pub struct UnvalidatedRequest {
    #[serde(skip_serializing_if = "Option::is_none")]
    pub method: Option<http::Verb>,
    pub url: String,
    #[serde(skip_serializing_if = "Option::is_none")]
    pub params: Option<Vec<http::Parameter>>,
    #[serde(skip_serializing_if = "Option::is_none")]
    pub headers: Option<Vec<http::Header>>,
    //Requests can only contain a body OR a body_schema
    //We used to signify this using (serde-flattened)enums, but its
    //easier to manage validation errors if we flatten the
    //structure manually in this manner and leave the enums only
    //in the (Validated)RequestDescriptor struct
    #[serde(skip_serializing_if = "Option::is_none")]
    pub body: Option<UnvalidatedVariableNameOrValue>,
}

impl Default for UnvalidatedRequest {
    fn default() -> Self {
        Self {
            method: None,
            url: "".to_string(),
            params: None,
            headers: None,
            body: None,
        }
    }
}

impl Hash for UnvalidatedRequest {
    fn hash<H: Hasher>(&self, state: &mut H) {
        self.method.hash(state);
        self.url.hash(state);
        self.params.hash(state);
        self.headers.hash(state);
        serde_json::to_string(&self.body).unwrap().hash(state);
    }
}

#[derive(Debug, Clone, Serialize, Deserialize, PartialEq)]
#[serde(deny_unknown_fields, rename_all = "camelCase")]
pub struct UnvalidatedCompareRequest {
    #[serde(skip_serializing_if = "Option::is_none")]
    pub method: Option<http::Verb>,
    pub url: String,
    #[serde(skip_serializing_if = "Option::is_none")]
    pub params: Option<Vec<http::Parameter>>,
    #[serde(skip_serializing_if = "Option::is_none")]
    pub add_params: Option<Vec<http::Parameter>>,
    #[serde(skip_serializing_if = "Option::is_none")]
    pub ignore_params: Option<Vec<String>>,
    #[serde(skip_serializing_if = "Option::is_none")]
    pub headers: Option<Vec<http::Header>>,
    #[serde(skip_serializing_if = "Option::is_none")]
    pub add_headers: Option<Vec<http::Header>>,
    #[serde(skip_serializing_if = "Option::is_none")]
    pub ignore_headers: Option<Vec<String>>,
    //Requests can only contain a body OR a body_schema
    //We used to signify this using (serde-flattened)enums, but its
    //easier to manage validation errors if we flatten the
    //structure manually in this manner and leave the enums only
    //in the (Validated)CompareDescriptor struct
    #[serde(skip_serializing_if = "Option::is_none")]
    pub body: Option<UnvalidatedVariableNameOrValue>,
    #[serde(skip_serializing_if = "Option::is_none")]
    pub strict: Option<bool>,
}

impl Hash for UnvalidatedCompareRequest {
    fn hash<H: Hasher>(&self, state: &mut H) {
        self.method.hash(state);
        self.url.hash(state);
        self.params.hash(state);
        serde_json::to_string(&self.body).unwrap().hash(state);
        self.add_params.hash(state);
        self.ignore_params.hash(state);
        self.headers.hash(state);
        self.add_headers.hash(state);
        self.ignore_headers.hash(state);
    }
}

#[derive(Hash, Debug, Serialize, Clone, PartialEq, Deserialize)]
#[serde(untagged)]
pub enum ValueOrNumericSpecification<
    T: std::fmt::Display + std::fmt::Debug + std::cmp::PartialOrd + Serialize + Clone,
> {
    Value(T),
    Schema(NumericSpecification<T>),
}

impl<T> Checker for ValueOrNumericSpecification<T>
where
    T: PartialEq,
    T: Display,
    T: PartialOrd,
    T: fmt::Debug,
    T: Serialize,
    T: Clone,
{
    type Item = T;
    fn check(
        &self,
        val: &Self::Item,
        formatter: &impl Fn(&str, &str) -> String,
    ) -> Vec<Validated<(), String>> {
        match &self {
            ValueOrNumericSpecification::Value(t) => {
                if t == val {
                    vec![Good(())]
                } else {
                    vec![Validated::fail(formatter(
                        format!("{}", t).as_str(),
                        format!("{}", val).as_str(),
                    ))]
                }
            }
            ValueOrNumericSpecification::Schema(s) => s.check(val, formatter),
        }
    }
}

#[derive(Debug, Serialize, Clone, Deserialize, PartialEq)]
pub enum BodyOrSchema {
    #[serde(rename = "bodySchema")]
    Schema(DatumSchema),
    #[serde(rename = "body")]
    Body(serde_json::Value),
}

impl Hash for BodyOrSchema {
    fn hash<H: Hasher>(&self, state: &mut H) {
        match self {
            BodyOrSchema::Schema(ds) => ds.hash(state),
            BodyOrSchema::Body(v) => serde_json::to_string(v).unwrap().hash(state),
        }
    }
}

pub type UnvalidatedVariableNameOrValue = UnvalidatedVariableNameOrComponent<serde_json::Value>;

pub type UnvalidatedVariableNameOrDatumSchema = UnvalidatedVariableNameOrComponent<DatumSchema>;
pub type UnvalidatedVariableNameOrDatumSchema2 =
    UnvalidatedVariableNameOrComponent<UnvalidatedDatumSchemaVariable2>;

/**
    We expose variables to the user as things
    that are either:
        - Values
        - Datums
        - Files
    However, our implementation type also treats Secrets as
    obfuscated variables by leveraging SecretValue's.

    This requires us to use 2 different types for the implementation
    and the data file (jk::test::File) interface.
**/
#[derive(Debug, Serialize, Clone, Deserialize, PartialEq)]
#[serde(untagged)]
pub enum ValueOrDatumOrFile {
    File {
        file: String,
    },
    Schema(DatumSchema),
    Value {
        value: Value,
    },
    #[serde(rename_all = "camelCase")]
    ValueSet {
        value_set: Vec<Value>,
    },
}

impl Hash for ValueOrDatumOrFile {
    fn hash<H: Hasher>(&self, state: &mut H) {
        match self {
            ValueOrDatumOrFile::File { file } => file.hash(state),
            ValueOrDatumOrFile::Schema(s) => s.hash(state),
            ValueOrDatumOrFile::Value { value } => {
                serde_json::to_string(value).unwrap().hash(state)
            }
            ValueOrDatumOrFile::ValueSet { value_set } => {
                serde_json::to_string(value_set).unwrap().hash(state)
            }
        }
    }
}

pub struct BodyOrSchemaChecker<'a> {
    pub value_or_schema: &'a BodyOrSchema,
    pub ignore_values: &'a [String],
    pub strict: bool,
}

impl<'a> BodyOrSchemaChecker<'a> {
    fn apply_ignored_values(
        &self,
        actual: &serde_json::Value,
        expected: &serde_json::Value,
    ) -> (serde_json::Value, serde_json::Value) {
        let mut modified_actual = actual.clone();
        let mut modified_expected = expected.clone();

        // TODO: make this more efficient, with a single pass filter
        for path in self.ignore_values.iter() {
            trace!("stripping path({}) from response", path);
            modified_actual = filter_json(path, 0, modified_actual).unwrap();
            modified_expected = filter_json(path, 0, modified_expected).unwrap();
        }

        (modified_actual, modified_expected)
    }

    fn apply_ignored_values_datum_schema(
        &self,
        actual: &serde_json::Value,
        schema: &DatumSchema,
    ) -> (serde_json::Value, DatumSchema) {
        //DatumSchema isomorphic to Value
        //But we want the "schema" member of DatumSchema::Object
        // \todo revisit to support nested ignore : foo.bar.car
        let mut datum_schema_as_value = serde_json::to_value(schema).unwrap();

        let (actual, expected_schema_val) = self.apply_ignored_values(
            actual,
            datum_schema_as_value
                .get("schema")
                .unwrap_or(&serde_json::json!(null)),
        );

        datum_schema_as_value
            .as_object_mut()
            .unwrap()
            .insert("schema".to_string(), expected_schema_val);
        (
            actual,
            serde_json::from_value(datum_schema_as_value).unwrap(),
        )
    }

    pub fn check_schema(
        &self,
        actual: &serde_json::Value,
        schema: &DatumSchema,
        strict: bool,
        formatter: &impl Fn(&str, &str) -> String,
    ) -> Result<Vec<Validated<(), String>>, Box<dyn Error + Send + Sync>> {
        trace!("validating response body using schema");
        //It doesn't make much sense *today* to modify
        //schema when applying ignored members, but
        //I can see future use cases that would break if we didn't

        let (modified_actual, modified_schema) =
            self.apply_ignored_values_datum_schema(actual, schema);

        trace!(
            "After modified, {:?} \n {:?}",
            modified_actual,
            modified_schema
        );

        Ok(modified_schema.check(&modified_actual, strict, formatter))
    }

    pub fn check_expected_value(
        &self,
        actual: &serde_json::Value,
        expected: &serde_json::Value,
        formatter: &impl Fn(&str, &str) -> String,
    ) -> Result<Vec<Validated<(), String>>, Box<dyn Error + Send + Sync>> {
        trace!("validating response body");
        let (modified_actual, modified_expected) = self.apply_ignored_values(actual, expected);

        trace!("compare json");
        let compare_mode = if self.strict {
            assert_json_diff::CompareMode::Strict
        } else {
            assert_json_diff::CompareMode::Inclusive
        };

        let result = assert_json_diff::assert_json_matches_no_panic(
            &modified_actual,
            &modified_expected,
            assert_json_diff::Config::new(compare_mode),
        );
        match result {
            Ok(_) => Ok(vec![Good(())]),
            Err(msg) => Ok(vec![Validated::fail(formatter(
                format!("body {modified_expected}").as_str(),
                format!("body {modified_actual} ; {msg}").as_str(),
            ))]),
        }
    }
}

impl<'a> Checker for BodyOrSchemaChecker<'a> {
    type Item = serde_json::Value;
    fn check(
        &self,
        val: &Self::Item,
        formatter: &impl Fn(&str, &str) -> String,
    ) -> Vec<Validated<(), String>> {
        let res = match self.value_or_schema {
            BodyOrSchema::Body(v) => {
                BodyOrSchemaChecker::check_expected_value(self, val, v, formatter)
            }
            BodyOrSchema::Schema(s) => {
                BodyOrSchemaChecker::check_schema(self, val, s, self.strict, formatter)
            }
        };

        match res {
            Ok(v) => v,
            Err(e) => vec![Validated::fail(format!(
                "Error encountered when comparing : {}",
                e
            ))],
        }
    }
}

#[derive(Debug, Clone, Serialize, Deserialize, PartialEq)]
#[serde(deny_unknown_fields, rename_all = "camelCase")]
pub struct UnvalidatedResponse {
    #[serde(skip_serializing_if = "Option::is_none")]
    pub status: Option<ValueOrNumericSpecification<u16>>,
    #[serde(skip_serializing_if = "Option::is_none")]
    pub headers: Option<Vec<http::Header>>,
    //Responses can only contain a body OR a body_schema
    //We used to signify this using (serde-flattened)enums, but its
    //easier to manage validation errors if we flatten the
    //structure manually in this manner and leave the enums only
    //in the (Validated)ResponseDescriptor struct
    #[serde(skip_serializing_if = "Option::is_none")]
    pub body: Option<UnvalidatedVariableNameOrValue>,
    #[serde(skip_serializing_if = "Option::is_none")]
    pub body_schema: Option<UnvalidatedVariableNameOrDatumSchema>,
    #[serde(skip_serializing_if = "Option::is_none")]
    pub body_schema2: Option<UnvalidatedVariableNameOrDatumSchema2>,
    #[serde(skip_serializing_if = "Option::is_none")]
    pub ignore: Option<Vec<String>>,
    #[serde(skip_serializing_if = "Option::is_none")]
    pub extract: Option<Vec<definition::ResponseExtraction>>,
    #[serde(skip_serializing_if = "Option::is_none")]
    pub strict: Option<bool>,
}

impl Hash for UnvalidatedResponse {
    fn hash<H: Hasher>(&self, state: &mut H) {
        serde_json::to_string(&self.body).unwrap().hash(state);
        self.status.hash(state);
        self.headers.hash(state);
        serde_json::to_string(&self.body_schema)
            .unwrap()
            .hash(state);
        self.ignore.hash(state);
        self.extract.hash(state);
        self.strict.hash(state);
    }
}

impl Default for UnvalidatedResponse {
    fn default() -> Self {
        Self {
            status: Some(ValueOrNumericSpecification::Value(200)),
            headers: None,
            body: None,
            ignore: None,
            extract: None,
            strict: None,
            body_schema: None,
            body_schema2: None,
        }
    }
}

#[derive(Hash, Debug, Clone, PartialEq, Serialize, Deserialize)]
#[serde(untagged, rename_all = "camelCase")]
pub enum UnvalidatedVariable3 {
    File(UnvalidatedFileVariable),
    Datum(UnvalidatedDatumSchemaVariable2),
    Simple(SimpleValueVariable),
}

#[derive(Hash, Serialize, Debug, Clone, Deserialize, PartialEq)]
pub struct UnvalidatedFileVariable {
    pub name: String,
    pub file: String,
}

#[derive(Hash, Serialize, Debug, Clone, Deserialize, PartialEq)]
pub struct SimpleValueVariable {
    pub name: String,
    pub value: serde_json::Value,
}

#[derive(Hash, Serialize, Debug, Clone, Deserialize, PartialEq)]
pub struct UnvalidatedDatumSchemaVariable {
    pub name: String,
    //rename as type
    pub type_name: String,
    pub value: Option<serde_json::Value>,
    pub any_of: Option<Vec<serde_json::Value>>,
    pub one_of: Option<Vec<serde_json::Value>>,
    pub none_of: Option<Vec<serde_json::Value>>,
    pub min: Option<serde_json::Value>,
    pub max: Option<serde_json::Value>,
    pub min_length: Option<i64>,
    pub max_length: Option<i64>,
    pub pattern: Option<String>,
    pub format: Option<String>,
    pub modifier: Option<variable::Modifier>,
    pub schema: Option<serde_json::Value>,
}

#[derive(Serialize, Debug, Clone, Deserialize, PartialEq)]
#[serde(deny_unknown_fields, rename_all = "camelCase")]
pub struct UnvalidatedSpecification<T> {
    #[serde(skip_serializing_if = "Option::is_none")]
    pub name: Option<String>,
    #[serde(skip_serializing_if = "Option::is_none")]
    pub value: Option<T>,
    #[serde(skip_serializing_if = "Option::is_none")]
    pub any_of: Option<Vec<T>>,
    #[serde(skip_serializing_if = "Option::is_none")]
    pub one_of: Option<Vec<T>>,
    #[serde(skip_serializing_if = "Option::is_none")]
    pub none_of: Option<Vec<T>>,
}

impl<T> Hash for UnvalidatedSpecification<T>
where
    T: PartialEq,
    T: Display,
    T: PartialOrd,
    T: fmt::Debug,
    T: Display,
    T: Serialize,
    T: Clone,
{
    fn hash<H: Hasher>(&self, state: &mut H) {
        serde_json::to_string(self).unwrap().hash(state)
    }
}

#[derive(Serialize, Debug, Clone, Deserialize, PartialEq)]
#[serde(deny_unknown_fields, rename_all = "camelCase")]
pub struct UnvalidatedNumericSpecification<T: std::fmt::Display + Clone + PartialOrd> {
    #[serde(skip_serializing_if = "Option::is_none")]
    pub name: Option<String>,
    #[serde(skip_serializing_if = "Option::is_none")]
    pub value: Option<T>,
    #[serde(skip_serializing_if = "Option::is_none")]
    pub any_of: Option<Vec<T>>,
    #[serde(skip_serializing_if = "Option::is_none")]
    pub one_of: Option<Vec<T>>,
    #[serde(skip_serializing_if = "Option::is_none")]
    pub none_of: Option<Vec<T>>,
    #[serde(skip_serializing_if = "Option::is_none")]
    pub min: Option<T>,
    #[serde(skip_serializing_if = "Option::is_none")]
    pub max: Option<T>,
}

#[derive(Serialize, Hash, Debug, Clone, Deserialize, PartialEq)]
#[serde(deny_unknown_fields, rename_all = "camelCase")]
pub struct UnvalidatedStringSpecification {
    #[serde(skip_serializing_if = "Option::is_none")]
    pub name: Option<String>,
    #[serde(skip_serializing_if = "Option::is_none")]
    pub value: Option<String>,
    #[serde(skip_serializing_if = "Option::is_none")]
    pub any_of: Option<Vec<String>>,
    #[serde(skip_serializing_if = "Option::is_none")]
    pub one_of: Option<Vec<String>>,
    #[serde(skip_serializing_if = "Option::is_none")]
    pub none_of: Option<Vec<String>>,
    #[serde(skip_serializing_if = "Option::is_none")]
    pub length: Option<i64>,
    #[serde(skip_serializing_if = "Option::is_none")]
    pub min_length: Option<i64>,
    #[serde(skip_serializing_if = "Option::is_none")]
    pub max_length: Option<i64>,
    #[serde(skip_serializing_if = "Option::is_none")]
    pub pattern: Option<String>,
}

#[derive(Hash, Serialize, Debug, Clone, Deserialize, PartialEq)]
#[serde(deny_unknown_fields, rename_all = "camelCase")]
pub struct UnvalidatedDateSpecification {
    #[serde(skip_serializing_if = "Option::is_none")]
    pub name: Option<String>,
    #[serde(skip_serializing_if = "Option::is_none")]
    pub any_of: Option<Vec<String>>,
    #[serde(skip_serializing_if = "Option::is_none")]
    pub one_of: Option<Vec<String>>,
    #[serde(skip_serializing_if = "Option::is_none")]
    pub none_of: Option<Vec<String>>,
    #[serde(skip_serializing_if = "Option::is_none")]
    pub value: Option<String>,

    #[serde(skip_serializing_if = "Option::is_none")]
    pub min: Option<String>,
    #[serde(skip_serializing_if = "Option::is_none")]
    pub max: Option<String>,
    #[serde(skip_serializing_if = "Option::is_none")]
    pub format: Option<String>,
    #[serde(skip_serializing_if = "Option::is_none")]
    pub modifier: Option<variable::Modifier>,
}

pub type UnvalidatedFloatSpecification = UnvalidatedNumericSpecification<f64>;
pub type UnvalidatedIntegerSpecification = UnvalidatedNumericSpecification<i64>;

#[derive(Debug, Serialize, Clone, Deserialize, PartialEq)]
#[serde(deny_unknown_fields, untagged)]
pub enum UnvalidatedValueOrDatumSchema {
    Datum(UnvalidatedDatumSchemaVariable2),
    Values(Value),
}

impl Hash for UnvalidatedValueOrDatumSchema {
    fn hash<H: Hasher>(&self, state: &mut H) {
        serde_json::to_string(self).unwrap().hash(state)
    }
}

#[derive(Debug, Serialize, Clone, Deserialize, PartialEq)]
#[serde(untagged)]
pub enum UnvalidatedValuesOrSchema {
    Schemas(UnvalidatedSpecification<Box<UnvalidatedDatumSchemaVariable2>>),
    Values(UnvalidatedSpecification<Vec<Value>>),
    //I don't know if we advertise untagged schemas
    //There are use cases but... its a stretch
    UntaggedSchema(Box<UnvalidatedDatumSchemaVariable2>),
    UntaggedLiterals(Vec<Value>),
}
#[derive(Serialize, Debug, Clone, Deserialize, PartialEq, Default)]
#[serde(deny_unknown_fields, rename_all = "camelCase")]
pub struct UnvalidatedSequenceSpecification {
    #[serde(skip_serializing_if = "Option::is_none")]
    pub name: Option<String>,
    #[serde(skip_serializing_if = "Option::is_none")]
    pub schema: Option<UnvalidatedValuesOrSchema>,
    #[serde(skip_serializing_if = "Option::is_none")]
    pub length: Option<i64>,
    #[serde(skip_serializing_if = "Option::is_none")]
    pub min_length: Option<i64>,
    #[serde(skip_serializing_if = "Option::is_none")]
    pub max_length: Option<i64>,
}

impl Hash for UnvalidatedSequenceSpecification {
    fn hash<H: Hasher>(&self, state: &mut H) {
        serde_json::to_string(self).unwrap().hash(state)
    }
}

#[derive(Hash, Serialize, Debug, Clone, Deserialize, PartialEq)]
#[serde(tag = "type", deny_unknown_fields)]
pub enum UnvalidatedDatumSchemaVariable2 {
    #[serde(alias = "Boolean", alias = "boolean", alias = "Bool", alias = "bool")]
    Boolean(UnvalidatedSpecification<bool>),
    #[serde(alias = "float")]
    Float(UnvalidatedFloatSpecification),
    #[serde(alias = "Integer", alias = "integer", alias = "Int", alias = "int")]
    Integer(UnvalidatedIntegerSpecification),
    #[serde(alias = "string")]
    String(UnvalidatedStringSpecification),
    #[serde(alias = "date")]
    Date(UnvalidatedDateSpecification),
    #[serde(
        alias = "DateTime",
        alias = "dateTime",
        alias = "Datetime",
        alias = "datetime"
    )]
    DateTime(UnvalidatedDateSpecification),
    #[serde(alias = "name", alias = "Name")]
    Name(UnvalidatedStringSpecification),
    #[serde(alias = "email", alias = "Email")]
    Email(UnvalidatedStringSpecification),
    #[serde(alias = "list", alias = "List")]
    List(UnvalidatedSequenceSpecification),
    #[serde(alias = "object", alias = "Object")]
    Object {
        #[serde(skip_serializing_if = "Option::is_none")]
        name: Option<String>,
        #[serde(skip_serializing_if = "Option::is_none")]
        //Supports not having to explicitly specify type for every object member
        schema: Option<BTreeMap<String, UnvalidatedValueOrDatumSchema>>,
    },
}

#[derive(Hash, Debug, Clone, PartialEq, Serialize, Deserialize)]
#[serde(rename_all = "camelCase")]
pub struct UnvalidatedVariable {
    pub name: String,
    #[serde(flatten)]
    pub value: ValueOrDatumOrFile,
}

#[derive(Hash, Debug, Clone, Serialize, Deserialize, PartialEq)]
#[serde(deny_unknown_fields)]
pub struct UnvalidatedStage {
    #[serde(skip_serializing_if = "Option::is_none")]
    pub name: Option<String>,
    pub request: UnvalidatedRequest,
    #[serde(skip_serializing_if = "Option::is_none")]
    pub compare: Option<UnvalidatedCompareRequest>,
    #[serde(skip_serializing_if = "Option::is_none")]
    pub response: Option<UnvalidatedResponse>,
    #[serde(skip_serializing_if = "Option::is_none")]
    pub variables: Option<Vec<UnvalidatedVariable>>,
    #[serde(skip_serializing_if = "Option::is_none")]
<<<<<<< HEAD
    pub variables2: Option<Vec<UnvalidatedVariable3>>,
    #[serde(skip_serializing_if = "Option::is_none")]
    pub name: Option<String>,
    #[serde(skip_serializing_if = "Option::is_none")]
=======
>>>>>>> cbe9e090
    pub delay: Option<u64>,
}

#[derive(Hash, Debug, Clone, Serialize, Deserialize, PartialEq)]
#[serde(deny_unknown_fields)]
pub struct UnvalidatedRequestResponse {
    pub request: UnvalidatedRequest,
    pub response: Option<UnvalidatedResponse>,
}

#[derive(Hash, Debug, Clone, Serialize, Deserialize, PartialEq)]
#[serde(deny_unknown_fields)]
pub struct UnvalidatedCleanup {
    pub onsuccess: Option<UnvalidatedRequest>,
    pub onfailure: Option<UnvalidatedRequest>,
    pub always: Option<UnvalidatedRequest>,
}

pub fn load(filename: &str) -> Result<test::File, Box<dyn Error + Send + Sync>> {
    let file_data = fs::read_to_string(filename)?;
    let result: Result<test::File, serde_yaml::Error> = serde_yaml::from_str(&file_data);
    match result {
        Ok(mut file) => {
            trace!("File is {:?}", file);
            file.filename = String::from(filename);
            Ok(file)
        }
        Err(e) => {
            error!("unable to parse file ({}) data: {}", filename, e);
            Err(Box::from(e))
        }
    }
}

pub fn generate_number<T>(
    spec: &NumericSpecification<T>,
    max_attempts: u16,
    default_min: T,
    default_max: T,
) -> Option<T>
where
    T: num::Num
        + num::Bounded
        + Copy
        + rand::distributions::uniform::SampleUniform
        + std::cmp::PartialOrd
        + std::default::Default
        + Clone
        + PartialEq
        + Display
        + PartialOrd
        + fmt::Debug,
    Specification<T>: Checker<Item = T>,
{
    let mut rng = rand::thread_rng();
    (0..max_attempts)
        .map(|_| {
            spec.specification
                .as_ref()
                .and_then(|s| s.generate_if_constrained(&mut rng))
                .unwrap_or(generate_number_in_range(
                    spec.min.unwrap_or(default_min),
                    spec.max.unwrap_or(default_max),
                    &mut rng,
                ))
        })
        .find(|v| {
            spec.check(v, &|_e, _a| "".to_string())
                .into_iter()
                .collect::<Validated<Vec<()>, String>>()
                .is_good()
        })
}

pub fn generate_bool(spec: &BooleanSpecification, max_attempts: u16) -> Option<bool> {
    let mut rng = rand::thread_rng();

    for _ in 0..max_attempts {
        let ret = spec
            .generate_if_constrained(&mut rng)
            .unwrap_or(generate_number_in_range(0, 100, &mut rng) % 2 == 0);

        let r = spec.check(&ret, &|_e, _a| "".to_string());
        if r.into_iter()
            .collect::<Validated<Vec<()>, String>>()
            .is_good()
        {
            return Some(ret);
        }
    }

    None
}

pub fn generate_float(spec: &FloatSpecification, max_attempts: u16) -> Option<f64> {
    // note: this could potentially overflow with very large floats, but there doesn't seem to be another way to do this...
    generate_number::<f64>(spec, max_attempts, 0_f64, 100_f64)
        .map(|f| (f * 1001.0).round() / 1000.0)
}

pub fn generate_integer(spec: &NumericSpecification<i64>, max_attempts: u16) -> Option<i64> {
    generate_number::<i64>(spec, max_attempts, 0_i64, 100_i64)
}

pub fn generate_string(spec: &StringSpecification, max_attempts: u16) -> Option<String> {
    trace!("generate_string()");
    const CHARSET: &[u8] = b"ABCDEFGHIJKLMNOPQRSTUVWXYZ\
                            abcdefghijklmnopqrstuvwxyz\
                            "; // 0123456789)(*&^%$#@!~";

    let mut rng = rand::thread_rng();
    let min_length = spec
        .min_length
        .unwrap_or(min(5, spec.max_length.map(|m| m / 2).unwrap_or(5)));
    let max_length = spec.max_length.unwrap_or(max(min_length * 2, 20));
    let string_length = spec
        .length
        .unwrap_or(rng.gen_range(min_length..=max_length));

    for _ in 0..max_attempts {
        let ret = spec
            .specification
            .as_ref()
            .and_then(|s| s.generate_if_constrained(&mut rng))
            .unwrap_or(
                (0..string_length)
                    .map(|_| {
                        let idx = rng.gen_range(0..CHARSET.len());
                        CHARSET[idx] as char
                    })
                    .collect::<String>(),
            );
        let r = spec.check(&ret, &|_e, _a| "".to_string());
        if r.into_iter()
            .collect::<Validated<Vec<()>, String>>()
            .is_good()
        {
            return Some(ret);
        }
    }

    None
}

fn generate_number_in_range<T: Num + SampleUniform + PartialOrd + Copy + Debug>(
    min: T,
    max: T,
    rng: &mut ThreadRng,
) -> T {
    if min >= max {
        min
    } else {
        rng.gen_range(min..=max)
    }
}

pub fn generate_date(spec: &DateSpecification, max_attempts: u16) -> Option<String> {
    let min = spec
        .min
        .as_ref()
        .and_then(|date_str| spec.str_to_time(date_str.as_str()).ok())
        .unwrap_or(
            DateTime::<Local>::default()
                .with_day(1)
                .unwrap()
                .with_month(1)
                .unwrap(),
        );

    let max = spec
        .max
        .as_ref()
        .and_then(|date_str| spec.str_to_time(date_str.as_str()).ok())
        .unwrap_or(
            min.with_year(max(Local::now().year(), min.year() + 10))
                .unwrap(),
        );

    let mut rng = rand::thread_rng();

    (0..max_attempts)
        .map(|_| {
            spec.specification
                .as_ref()
                //issue here is "generate_if_constrained" can't be used indiscriminately ; it doesn't apply modifier unless we do it at
                //parse time. Would require Unvalidated version of type. So we have to match
                .and_then(|s| match s {
                    Specification::Value(v) => spec.get(v),
                    Specification::UnTaggedValue(v) => spec.get(v),
                    _ => s.generate_if_constrained(&mut rng),
                })
                .unwrap_or_else(|| {
                    let days_diff = (max - min).num_days();
                    let new_date = min + Duration::days(rng.gen_range(0..=days_diff));
                    spec.time_to_str(&new_date)
                })
        })
        .find(|date_str| {
            spec.check(date_str, &|_e, _a| "".to_string())
                .into_iter()
                .collect::<Validated<Vec<()>, String>>()
                .is_good()
        })
}

pub fn generate_datetime(spec: &DateTimeSpecification, max_attempts: u16) -> Option<String> {
    let min = spec
        .min
        .as_ref()
        .and_then(|date_str| spec.str_to_time(date_str.as_str()).ok())
        .unwrap_or(
            DateTime::<Local>::default()
                .with_day(1)
                .unwrap()
                .with_month(1)
                .unwrap(),
        );

    let max = spec
        .max
        .as_ref()
        .and_then(|date_str| spec.str_to_time(date_str.as_str()).ok())
        .unwrap_or(
            min.with_year(max(Local::now().year(), min.year() + 10))
                .unwrap(),
        );

    let mut rng = rand::thread_rng();

    (0..max_attempts)
        .map(|_| {
            spec.specification
                .as_ref()
                //issue here is "generate_if_constrained" can't be used indiscriminately ; it doesn't apply modifier unless we do it at
                //parse time. Would require Unvalidated version of type. So we have to match
                .and_then(|s| match s {
                    Specification::Value(v) => spec.get(v),
                    Specification::UnTaggedValue(v) => spec.get(v),
                    _ => s.generate_if_constrained(&mut rng),
                })
                .unwrap_or_else(|| {
                    let seconds_diff = (max - min).num_seconds();
                    let new_date_time = min + Duration::seconds(rng.gen_range(0..=seconds_diff));
                    spec.time_to_str(&new_date_time)
                })
        })
        .find(|date_str| {
            spec.check(date_str, &|_e, _a| "".to_string())
                .into_iter()
                .collect::<Validated<Vec<()>, String>>()
                .is_good()
        })
}

pub fn generate_name(spec: &NameSpecification, max_attempts: u16) -> Option<String> {
    let mut rng = rand::thread_rng();
    (0..max_attempts)
        .map(|_| {
            spec.specification
                .specification
                .as_ref()
                .and_then(|s| s.generate_if_constrained(&mut rng))
                .unwrap_or_else(|| {
                    format!(
                        "{} {}",
                        GIVEN_NAMES.get(rng.gen_range(0..20)).unwrap(),
                        SURNAMES.get(rng.gen_range(0..20)).unwrap()
                    )
                })
        })
        .find(|v| {
            spec.specification
                .check(v, &|_e, _a| "".to_string())
                .into_iter()
                .collect::<Validated<Vec<()>, String>>()
                .is_good()
        })
}

pub fn generate_email(spec: &EmailSpecification, max_attempts: u16) -> Option<String> {
    let mut rng = rand::thread_rng();
    generate_string(&spec.specification, max_attempts)
        .map(|s| format!("{}@{}", s, EMAIL_DOMAINS.get(rng.gen_range(0..3)).unwrap()))
}

pub fn generate_list(spec: &SequenceSpecification, max_attempts: u16) -> Option<Value> {
    // what ever shall I generate??? -> Went with ints for now
    // you should instead have a list of generators you random access into
    trace!("generate_list({:?})", spec);
    let mut rng = rand::thread_rng();
    let min_length = spec.min_length.unwrap_or(1);
    let max_length = spec.max_length.unwrap_or(max(min_length * 2, 10));
    let actual_length = spec
        .length
        .unwrap_or(rng.gen_range(min_length..=max_length));

    (0..max_attempts)
        .map(|_| {
            spec.schema
                .as_ref()
                .map(|s| match s {
                    ValuesOrSchema::Schemas(_) => (0..actual_length)
                        .map(|_| serde_json::Value::from(s.generate_if_constrained(&mut rng)))
                        .collect::<Vec<Value>>(),
                    ValuesOrSchema::Values(v) => {
                        v.generate_if_constrained(&mut rng).unwrap_or_default()
                    }
                })
                .unwrap_or_else(|| {
                    let int_spec = NumericSpecification::<i64>::default();
                    (0..actual_length)
                        .map(|_| Value::from(generate_integer(&int_spec, max_attempts)))
                        .collect()
                })
        })
        .find(|v| {
            let ret = spec
                .check(v, false, &|_e, _a| "".to_string())
                .into_iter()
                .collect::<Validated<Vec<()>, String>>();
            ret.is_good()
        })
        .map(Value::from)
}

pub fn generate_value_from_schema(
    schema: &DatumSchema,
    max_attempts: u16,
) -> Option<serde_json::Value> {
    trace!("generate_value_from_schema({:?})", schema);
    return match schema {
        DatumSchema::Boolean { specification } => generate_bool(
            specification
                .as_ref()
                .unwrap_or(&BooleanSpecification::default()),
            max_attempts,
        )
        .map(serde_json::Value::from),
        DatumSchema::Float { specification } => generate_float(
            specification
                .as_ref()
                .unwrap_or(&FloatSpecification::default()),
            max_attempts,
        )
        .map(serde_json::Value::from),
        DatumSchema::Integer { specification } => generate_integer(
            specification
                .as_ref()
                .unwrap_or(&NumericSpecification::<i64>::default()),
            max_attempts,
        )
        .map(serde_json::Value::from),
        DatumSchema::String { specification } => generate_string(
            specification
                .as_ref()
                .unwrap_or(&StringSpecification::default()),
            max_attempts,
        )
        .map(serde_json::Value::from),
        DatumSchema::Date {
            specification: date,
        } => generate_date(
            date.as_ref().unwrap_or(&DateSpecification::default()),
            max_attempts,
        )
        .map(serde_json::Value::from),
        DatumSchema::DateTime {
            specification: date,
        } => generate_datetime(
            date.as_ref().unwrap_or(&DateTimeSpecification::default()),
            max_attempts,
        )
        .map(serde_json::Value::from),
        DatumSchema::Name {
            specification: name,
        } => generate_name(
            name.as_ref().unwrap_or(&NameSpecification::default()),
            max_attempts,
        )
        .map(serde_json::Value::from),
        DatumSchema::Email {
            specification: email,
        } => generate_email(
            email.as_ref().unwrap_or(&EmailSpecification::default()),
            max_attempts,
        )
        .map(serde_json::Value::from),
        DatumSchema::List { specification } => generate_list(
            specification
                .as_ref()
                .unwrap_or(&SequenceSpecification::default()),
            max_attempts,
        )
        .map(serde_json::Value::from),
        DatumSchema::Object { schema } => {
            let f = schema
                .as_ref()
                .map(|s| {
                    s.iter()
                        .filter_map(|(k, value_or_datumschema)| {
                            let ret = match value_or_datumschema {
                                ValueOrDatumSchema::Datum(datum) => {
                                    generate_value_from_schema(datum, max_attempts)
                                }
                                ValueOrDatumSchema::Values(v) => Some(v.clone()),
                            };
                            ret.as_ref()?;

                            Some((k.clone(), ret.unwrap()))
                        })
                        .collect::<Map<String, serde_json::Value>>()
                })
                .unwrap_or_default();
            Some(serde_json::Value::Object(f))
        }
    };
}

#[cfg(test)]
mod tests {
    use serde_json::json;
    use variable::Modifier;

    use super::*;

    #[test]
    fn specification_none_of_checker() {
        let spec = Specification::NoneOf(vec![1, 2, 3, 4, 5]);

        assert_eq!(
            true,
            spec.check(&22, &|_e, _a| "".to_string())
                .into_iter()
                .collect::<Validated<Vec<()>, String>>()
                .is_good()
        );

        for i in 1..5 {
            assert_eq!(
                true,
                spec.check(&i, &|_e, _a| "".to_string())
                    .into_iter()
                    .collect::<Validated<Vec<()>, String>>()
                    .is_fail()
            );
        }
    }

    #[test]
    fn specification_val_checker() {
        let spec = Specification::Value(12);

        let f = spec
            .check(&12, &|_e, _a| "".to_string())
            .into_iter()
            .collect::<Validated<Vec<()>, String>>();
        assert_eq!(true, f.is_good());

        assert_eq!(
            true,
            spec.check(&22, &|_e, _a| "".to_string())
                .into_iter()
                .collect::<Validated<Vec<()>, String>>()
                .is_fail()
        );
    }

    #[test]
    fn specification_one_of_checker() {
        let spec = Specification::OneOf(vec![1, 2, 3, 4, 5]);

        assert_eq!(
            true,
            spec.check(&22, &|_e, _a| "".to_string())
                .into_iter()
                .collect::<Validated<Vec<()>, String>>()
                .is_fail()
        );

        for i in 1..5 {
            assert_eq!(
                true,
                spec.check(&i, &|_e, _a| "".to_string())
                    .into_iter()
                    .collect::<Validated<Vec<()>, String>>()
                    .is_good()
            );
        }
    }

    #[test]
    fn numeric_specification_min_checker() {
        let spec = NumericSpecification::<u16> {
            min: Some(50),
            ..Default::default()
        };

        assert_eq!(
            true,
            spec.check(&22, &|_e, _a| "".to_string())
                .into_iter()
                .collect::<Validated<Vec<()>, String>>()
                .is_fail()
        );

        assert_eq!(
            true,
            spec.check(&50, &|_e, _a| "".to_string())
                .into_iter()
                .collect::<Validated<Vec<()>, String>>()
                .is_good()
        );

        assert_eq!(
            true,
            spec.check(&100, &|_e, _a| "".to_string())
                .into_iter()
                .collect::<Validated<Vec<()>, String>>()
                .is_good()
        );
    }

    #[test]
    fn numeric_specification_max_checker() {
        let spec = NumericSpecification::<u16> {
            max: Some(50),
            ..Default::default()
        };

        assert_eq!(
            true,
            spec.check(&22, &|_e, _a| "".to_string())
                .into_iter()
                .collect::<Validated<Vec<()>, String>>()
                .is_good()
        );

        assert_eq!(
            true,
            spec.check(&50, &|_e, _a| "".to_string())
                .into_iter()
                .collect::<Validated<Vec<()>, String>>()
                .is_good()
        );

        assert_eq!(
            true,
            spec.check(&100, &|_e, _a| "".to_string())
                .into_iter()
                .collect::<Validated<Vec<()>, String>>()
                .is_fail()
        );
    }

    #[test]
    fn string_specification_length_checker() {
        let spec = StringSpecification {
            length: Some(5),
            ..Default::default()
        };

        assert_eq!(
            true,
            spec.check(&"hello".to_string(), &|_e, _a| "".to_string())
                .into_iter()
                .collect::<Validated<Vec<()>, String>>()
                .is_good()
        );

        assert_eq!(
            true,
            spec.check(&"hell".to_string(), &|_e, _a| "".to_string())
                .into_iter()
                .collect::<Validated<Vec<()>, String>>()
                .is_fail()
        );

        assert_eq!(
            true,
            spec.check(&"nooooooo".to_string(), &|_e, _a| "".to_string())
                .into_iter()
                .collect::<Validated<Vec<()>, String>>()
                .is_fail()
        );
    }

    #[test]
    fn string_specification_max_length_checker() {
        let spec = StringSpecification {
            max_length: Some(5),
            ..Default::default()
        };

        assert_eq!(
            true,
            spec.check(&"hello".to_string(), &|_e, _a| "".to_string())
                .into_iter()
                .collect::<Validated<Vec<()>, String>>()
                .is_good()
        );

        assert_eq!(
            true,
            spec.check(&"hell".to_string(), &|_e, _a| "".to_string())
                .into_iter()
                .collect::<Validated<Vec<()>, String>>()
                .is_good()
        );

        assert_eq!(
            true,
            spec.check(&"nooooooo".to_string(), &|_e, _a| "".to_string())
                .into_iter()
                .collect::<Validated<Vec<()>, String>>()
                .is_fail()
        );
    }

    #[test]
    fn string_specification_min_length_checker() {
        let spec = StringSpecification {
            min_length: Some(5),
            ..Default::default()
        };

        assert_eq!(
            true,
            spec.check(&"hello".to_string(), &|_e, _a| "".to_string())
                .into_iter()
                .collect::<Validated<Vec<()>, String>>()
                .is_good()
        );

        assert_eq!(
            true,
            spec.check(&"hellooooo".to_string(), &|_e, _a| "".to_string())
                .into_iter()
                .collect::<Validated<Vec<()>, String>>()
                .is_good()
        );

        assert_eq!(
            true,
            spec.check(&"no".to_string(), &|_e, _a| "".to_string())
                .into_iter()
                .collect::<Validated<Vec<()>, String>>()
                .is_fail()
        );
    }

    #[test]
    fn string_pattern_checker() {
        let spec = StringSpecification {
            pattern: Some(r"^helloworld(!)+$".to_string()),
            ..Default::default()
        };

        assert_eq!(
            true,
            spec.check(&"helloworld".to_string(), &|_e, _a| "".to_string())
                .into_iter()
                .collect::<Validated<Vec<()>, String>>()
                .is_fail()
        );

        assert_eq!(
            true,
            spec.check(&"helloworld!".to_string(), &|_e, _a| "".to_string())
                .into_iter()
                .collect::<Validated<Vec<()>, String>>()
                .is_good()
        );

        assert_eq!(
            true,
            spec.check(&"helloworld!!!!!!".to_string(), &|_e, _a| "".to_string())
                .into_iter()
                .collect::<Validated<Vec<()>, String>>()
                .is_good()
        );
    }

    #[test]
    fn numeric_specification_no_inputs() {
        assert!(IntegerSpecification::new(None, None, None).is_ok());
    }

    #[test]
    fn numeric_specification_min_max_agreemnt() {
        assert!(IntegerSpecification::new(None, Some(12), Some(12)).is_ok());
        assert!(IntegerSpecification::new(None, Some(12), Some(24)).is_ok());
        assert_eq!(
            IntegerSpecification::new(None, Some(24), Some(12)).unwrap_err(),
            "min must be less than or equal to max".to_string()
        );
    }

    #[test]
    fn string_specification_no_inputs() {
        assert!(StringSpecification::new(None, None, None, None, None).is_ok());
    }

    #[test]
    fn string_specification_negative_input() {
        assert_eq!(
            StringSpecification::new(None, Some(-12), None, None, None).unwrap_err(),
            "negative value provided for length".to_string()
        );
        assert_eq!(
            StringSpecification::new(None, None, Some(-12), None, None).unwrap_err(),
            "negative value provided for minLength".to_string()
        );
        assert_eq!(
            StringSpecification::new(None, None, Some(-12), Some(-12), None).unwrap_err(),
            "negative value provided for maxLength,negative value provided for minLength"
                .to_string()
        );
        assert_eq!(
            StringSpecification::new(None, None, None, Some(-24), None).unwrap_err(),
            "negative value provided for maxLength".to_string()
        );
        assert!(StringSpecification::new(None, Some(12), None, None, None).is_ok());
    }

    #[test]
    fn string_specification_min_max_agreement() {
        assert_eq!(
            StringSpecification::new(None, None, Some(24), Some(12), None).unwrap_err(),
            "minLength must be less than or equal to maxLength".to_string()
        );
        assert!(StringSpecification::new(None, None, Some(1), Some(1), None).is_ok());
        assert!(StringSpecification::new(None, None, Some(12), Some(24), None).is_ok());
    }

    #[test]
    fn string_specification_min_max_and_length_specified() {
        vec![
            StringSpecification::new(None, Some(12), Some(24), Some(30), None),
            StringSpecification::new(None, Some(12), Some(24), None, None),
            StringSpecification::new(None, Some(12), None, Some(24), None),
        ]
        .into_iter()
        .for_each(|s| {
            assert_eq!(
                s.unwrap_err(),
                "length cannot be specified alongside minLength or maxLength".to_string()
            )
        });

        assert!(StringSpecification::new(None, Some(12), None, None, None).is_ok());
    }

    #[test]
    fn string_specification_simple_pattern() {
        assert!(
            StringSpecification::new(None, None, None, None, Some("simple".to_string())).is_ok()
        );
    }

    #[test]
    fn string_specification_invalid_pattern() {
        assert!(
            StringSpecification::new(None, None, None, None, Some("?simple?".to_string())).is_err()
        );
    }

    #[test]
    fn string_specification_complex_pattern() {
        assert!(
            StringSpecification::new(None, None, None, None, Some("^simple?".to_string())).is_ok()
        );
    }

    #[test]
    fn date_specification_valid_inputs() {
        assert!(DateSpecification::new(None, None, None, None, None).is_ok());
    }

    #[test]
    fn date_specification_invalid_input() {
        let res = DateSpecification::new(
            None,
            Some("Hello!".to_string()),
            Some("2020-09-12".to_string()),
            None,
            None,
        );

        assert!(res.is_err());
        assert!(res.err().unwrap().as_str().contains("min"));
    }

    #[test]
    fn date_specification_invalid_inputs() {
        let res = DateSpecification::new(
            None,
            Some("Hello!".to_string()),
            Some("Hello".to_string()),
            None,
            None,
        );

        assert!(res.is_err());
        assert!(res.as_ref().err().unwrap().as_str().contains("max"));
        assert!(res.as_ref().err().unwrap().as_str().contains("min"));
    }

    #[test]
    fn datetime_specification_valid_inputs() {
        assert!(DateTimeSpecification::new(None, None, None, None, None).is_ok());
    }

    #[test]
    fn datetime_specification_invalid_input() {
        let res = DateTimeSpecification::new(
            None,
            Some("Hello!".to_string()),
            Some("2020-09-12".to_string()),
            None,
            None,
        );

        assert!(res.is_err());
        assert!(res.err().unwrap().as_str().contains("min"));
    }

    #[test]
    fn datetime_specification_invalid_inputs() {
        let res = DateTimeSpecification::new(
            None,
            Some("Hello!".to_string()),
            Some("Hello".to_string()),
            None,
            None,
        );

        assert!(res.is_err());
        assert!(res.as_ref().err().unwrap().as_str().contains("max"));
        assert!(res.as_ref().err().unwrap().as_str().contains("min"));
    }

    #[test]
    fn date_specification_modifier_missing_value() {
        let validations = vec![
            DateSpecification::new(
                None,
                None,
                None,
                None,
                Some(Modifier {
                    operation: "add".to_string(),
                    value: serde_json::to_value(1).unwrap(),
                    unit: "days".to_string(),
                }),
            ),
            DateSpecification::new(
                Some(Specification::AnyOf(vec![
                    "2020-09-12".to_string(),
                    "2020-09-13".to_string(),
                ])),
                None,
                None,
                None,
                Some(Modifier {
                    operation: "add".to_string(),
                    value: serde_json::to_value("1").unwrap(),
                    unit: "days".to_string(),
                }),
            ),
        ];

        validations.into_iter().for_each(|res| {
            assert!(res.is_err());
            assert!(res.err().unwrap().as_str().contains("value"));
        });
    }

    #[test]
    fn date_specification_modifier_with_value() {
        let res = DateSpecification::new(
            Some(Specification::Value("2020-09-12".to_string())),
            None,
            None,
            None,
            Some(Modifier {
                operation: "add".to_string(),
                value: serde_json::to_value("1").unwrap(),
                unit: "days".to_string(),
            }),
        );

        assert!(res.is_ok());
    }

    #[test]
    fn datetime_specification_modifier_missing_value() {
        let validations = vec![
            DateTimeSpecification::new(
                None,
                None,
                None,
                None,
                Some(Modifier {
                    operation: "add".to_string(),
                    value: serde_json::to_value("1").unwrap(),
                    unit: "days".to_string(),
                }),
            ),
            DateTimeSpecification::new(
                Some(Specification::AnyOf(vec![
                    "2020-09-12".to_string(),
                    "2020-09-13".to_string(),
                ])),
                None,
                None,
                None,
                Some(Modifier {
                    operation: "add".to_string(),
                    value: serde_json::to_value("1").unwrap(),
                    unit: "days".to_string(),
                }),
            ),
        ];

        validations.into_iter().for_each(|res| {
            assert!(res.is_err());
            assert!(res.err().unwrap().as_str().contains("value"));
        });
    }

    #[test]
    fn datetime_specification_modifier_with_value() {
        let res = DateTimeSpecification::new(
            Some(Specification::Value("2020-09-12".to_string())),
            None,
            None,
            None,
            Some(Modifier {
                operation: "add".to_string(),
                value: serde_json::to_value("1").unwrap(),
                unit: "days".to_string(),
            }),
        );

        assert!(res.is_ok());
    }

    #[test]
    fn datum_float_type_validation() {
        assert_eq!(
            true,
            DatumSchema::Float {
                specification: None,
            }
            .check(&serde_json::json!({}), true, &|_e, _a| "".to_string())
            .into_iter()
            .collect::<Validated<Vec<()>, String>>()
            .is_fail(),
        );

        assert_eq!(
            false,
            DatumSchema::Float {
                specification: None,
            }
            .check(&serde_json::json!(4.53), true, &|_e, _a| "".to_string())
            .into_iter()
            .collect::<Validated<Vec<()>, String>>()
            .is_fail(),
        );
    }

    #[test]
    fn datum_date_type_validation() {
        assert_eq!(
            true,
            DatumSchema::Date {
                specification: None
            }
            .check(&serde_json::json!({}), true, &|_e, _a| "".to_string())
            .into_iter()
            .collect::<Validated<Vec<()>, String>>()
            .is_fail(),
        );

        assert_eq!(
            false,
            DatumSchema::Date {
                specification: None
            }
            .check(&serde_json::json!("2024-12-08"), true, &|_e, _a| ""
                .to_string())
            .into_iter()
            .collect::<Validated<Vec<()>, String>>()
            .is_fail(),
        );
    }

    #[test]
    fn datum_int_type_validation() {
        assert_eq!(
            true,
            DatumSchema::Integer {
                specification: None,
            }
            .check(&serde_json::json!({}), true, &|_e, _a| "".to_string())
            .into_iter()
            .collect::<Validated<Vec<()>, String>>()
            .is_fail(),
        );

        assert_eq!(
            false,
            DatumSchema::Integer {
                specification: None,
            }
            .check(&serde_json::json!(4), true, &|_e, _a| "".to_string())
            .into_iter()
            .collect::<Validated<Vec<()>, String>>()
            .is_fail(),
        );
    }

    #[test]
    fn datum_string_type_validation() {
        assert_eq!(
            true,
            DatumSchema::String {
                specification: None,
            }
            .check(&serde_json::json!({}), true, &|_e, _a| "".to_string())
            .into_iter()
            .collect::<Validated<Vec<()>, String>>()
            .is_fail(),
        );

        assert_eq!(
            false,
            DatumSchema::String {
                specification: None,
            }
            .check(&serde_json::json!("hello"), true, &|_e, _a| "".to_string())
            .into_iter()
            .collect::<Validated<Vec<()>, String>>()
            .is_fail(),
        );
    }

    #[test]
    fn datum_list_type_validation() {
        assert_eq!(
            true,
            DatumSchema::List {
                specification: None
            }
            .check(&serde_json::json!({}), true, &|_e, _a| "".to_string())
            .into_iter()
            .collect::<Validated<Vec<()>, String>>()
            .is_fail(),
        );

        assert_eq!(
            false,
            DatumSchema::List {
                specification: None
            }
            .check(&serde_json::json!([]), true, &|_e, _a| "".to_string())
            .into_iter()
            .collect::<Validated<Vec<()>, String>>()
            .is_fail(),
        );
    }

    #[test]
    fn datum_object_type_validation() {
        assert_eq!(
            false,
            DatumSchema::Object { schema: None }
                .check(&serde_json::json!({}), true, &|_e, _a| "".to_string())
                .into_iter()
                .collect::<Validated<Vec<()>, String>>()
                .is_fail(),
        );

        assert_eq!(
            true,
            DatumSchema::Object { schema: None }
                .check(&serde_json::json!([]), true, &|_e, _a| "".to_string())
                .into_iter()
                .collect::<Validated<Vec<()>, String>>()
                .is_fail(),
        );
    }

    fn construct_datum_schema_object() -> DatumSchema {
        DatumSchema::Object {
            schema: Some(BTreeMap::from([
                (
                    "name".to_string(),
                    ValueOrDatumSchema::Datum(DatumSchema::String {
                        specification: Some(StringSpecification {
                            specification: Some(Specification::OneOf(vec![
                                "foo".to_string(),
                                "bar".to_string(),
                            ])),
                            ..Default::default()
                        }),
                    }),
                ),
                (
                    "cars".to_string(),
                    ValueOrDatumSchema::Datum(DatumSchema::List {
                        specification: Some(SequenceSpecification {
                            schema: Some(ValuesOrSchema::Schemas(Specification::Value(Box::new(
                                DatumSchema::String {
                                    specification: None,
                                },
                            )))),
                            ..Default::default()
                        }),
                    }),
                ),
            ])),
        }
    }

    #[test]
    fn datum_object_member_validation() {
        let datum = construct_datum_schema_object();

        assert_eq!(
            false,
            datum
                .check(
                    &serde_json::json!({
                        "name" : "foo",
                        "cars" : [ "bmw", "porsche", "mercedes"]
                    }),
                    true,
                    &|_e, _a| "".to_string()
                )
                .into_iter()
                .collect::<Validated<Vec<()>, String>>()
                .is_fail(),
        );
    }

    #[test]
    fn datum_object_member_validation_nested_schema_invalidation_detected() {
        let datum = construct_datum_schema_object();

        assert_eq!(
            true,
            datum
                .check(
                    &serde_json::json!({
                        "name" : "foo",
                        "cars" : [ 1, 2, 3]
                    }),
                    true,
                    &|_e, _a| "".to_string()
                )
                .into_iter()
                .collect::<Validated<Vec<()>, String>>()
                .is_fail(),
        );
    }

    #[test]
    fn datum_object_member_validation_missing_expected_member_detected_strict() {
        let datum = construct_datum_schema_object();

        assert_eq!(
            true,
            datum
                .check(
                    &serde_json::json!({
                        "name" : "foo"
                    }),
                    true,
                    &|_e, _a| "".to_string()
                )
                .into_iter()
                .collect::<Validated<Vec<()>, String>>()
                .is_fail(),
        );
    }

    #[test]
    fn datum_object_member_validation_missing_expected_member_detected_non_strict() {
        let datum = construct_datum_schema_object();

        assert_eq!(
            true,
            datum
                .check(
                    &serde_json::json!({
                        "name" : "foo"
                    }),
                    false,
                    &|_e, _a| "".to_string()
                )
                .into_iter()
                .collect::<Validated<Vec<()>, String>>()
                .is_fail(),
        );
    }

    #[test]
    fn datum_object_member_validation_missing_actual_member_detected_strict() {
        let datum = construct_datum_schema_object();

        assert_eq!(
            true,
            datum
                .check(
                    &serde_json::json!({
                        "name" : "foo",
                        "cars": ["audi", "mercedes", "bmw"],
                        "airlines" : ["aa", "delta"]
                    }),
                    true,
                    &|_e, _a| "".to_string()
                )
                .into_iter()
                .collect::<Validated<Vec<()>, String>>()
                .is_fail(),
        );
    }

    #[test]
    fn datum_object_member_validation_missing_actual_member_detected_non_strict() {
        let datum = construct_datum_schema_object();

        assert_eq!(
            false,
            datum
                .check(
                    &serde_json::json!({
                        "name" : "foo",
                        "cars": ["audi", "mercedes", "bmw"],
                        "airlines" : ["aa", "delta"]
                    }),
                    false,
                    &|_e, _a| "".to_string()
                )
                .into_iter()
                .collect::<Validated<Vec<()>, String>>()
                .is_fail(),
        );
    }

    #[test]
    fn body_or_schema_checker_non_empty_ignores() {
        let body_or_schema = BodyOrSchema::Schema(construct_datum_schema_object());
        let ignores = vec!["cars".to_string()];
        let checker: BodyOrSchemaChecker = BodyOrSchemaChecker {
            ignore_values: &ignores,
            strict: true,
            value_or_schema: &body_or_schema,
        };
        assert_eq!(
            false,
            checker
                .check(
                    &serde_json::json!({
                        "name" : "foo"
                    }),
                    &|_e, _a| "".to_string()
                )
                .into_iter()
                .collect::<Validated<Vec<()>, String>>()
                .is_fail(),
        );
    }

    #[test]
    fn body_or_schema_checker_body_empty_ignores() {
        let body_or_schema = BodyOrSchema::Body(json!(
            r#"
                { 
                    "car":"bmw",
                    "plane":"merc",
                    "name": "foo"
                }
            "#
        ));
        let ignores: Vec<String> = vec![];
        let checker: BodyOrSchemaChecker = BodyOrSchemaChecker {
            ignore_values: &ignores,
            strict: true,
            value_or_schema: &body_or_schema,
        };
        assert_eq!(
            true,
            checker
                .check(
                    &serde_json::json!({
                        "name" : "foo"
                    }),
                    &|_e, _a| "".to_string()
                )
                .into_iter()
                .collect::<Validated<Vec<()>, String>>()
                .is_fail(),
        );
    }

    #[test]
    fn body_or_schema_checker_body_non_empty_ignores() {
        let body_or_schema = BodyOrSchema::Body(json!({
                        "foo" : {
                            "foo3" : 3
                        },
                        "bars" : {
                            "bars2" : {},
                            "another1" : serde_json::Value::Null,
                            "another2" : "",
                            "another3" : "hi"
                        },
                        "plane": serde_json::Value::Null,
                        "name": "foo"
        }));
        let ignores = vec![
            "bars.bars2.bars3".to_string(),
            "foo.foo2".to_string(),
            "cars".to_string(),
        ];
        let checker: BodyOrSchemaChecker = BodyOrSchemaChecker {
            ignore_values: &ignores,
            strict: true,
            value_or_schema: &body_or_schema,
        };
        assert_eq!(
            false,
            checker
                .check(
                    &serde_json::json!({
                        "cars" : ["yo"],
                        "foo" : {
                            "foo3" : 3
                        },
                        "bars" : {
                            "bars2":{
                                "bars3" : 3
                            },
                            "another1" : serde_json::Value::Null,
                            "another2" : "",
                            "another3" : "hi"
                        },
                        "plane": serde_json::Value::Null,
                        "name": "foo"

                    }),
                    &|_e, _a| "".to_string()
                )
                .into_iter()
                .collect::<Validated<Vec<()>, String>>()
                .is_fail(),
        );
    }

    #[test]
    fn body_or_schema_checker_schema_empty_ignores() {
        let body_or_schema = BodyOrSchema::Schema(construct_datum_schema_object());
        let ignores: Vec<String> = vec![];
        let checker: BodyOrSchemaChecker = BodyOrSchemaChecker {
            ignore_values: &ignores,
            strict: true,
            value_or_schema: &body_or_schema,
        };
        assert_eq!(
            true,
            checker
                .check(
                    &serde_json::json!({
                        "name" : "foo"
                    }),
                    &|_e, _a| "".to_string()
                )
                .into_iter()
                .collect::<Validated<Vec<()>, String>>()
                .is_fail(),
        );
    }

    #[test]
    fn number_generation() {
        let spec = NumericSpecification::<i16>::default();
        let num = generate_number(&spec, 10, 0_i16, 100_i16);

        assert!(num.is_some());
        let val = num.unwrap();
        assert!(val >= 0);
        assert!(val <= 100);
        assert!(spec
            .check(&num.unwrap(), &|_e, _a| "".to_string())
            .into_iter()
            .collect::<Validated<Vec<()>, String>>()
            .is_good());
    }

    #[test]
    fn number_generation_with_min_max() {
        let spec = NumericSpecification::<u16> {
            min: Some(1),
            max: Some(9),
            ..Default::default()
        };

        let num = generate_number(&spec, 10, 0_u16, 100_u16);

        assert!(num.is_some());
        let val = num.unwrap();
        assert!(val >= 1);
        assert!(val <= 9);
        assert!(spec
            .check(&num.unwrap(), &|_e, _a| "".to_string())
            .into_iter()
            .collect::<Validated<Vec<()>, String>>()
            .is_good());
    }

    #[test]
    fn string_generation() {
        let spec = StringSpecification::default();
        let val = generate_string(&spec, 10);

        assert!(val.is_some());
        let string = val.clone().unwrap();
        assert!(string.len() >= 5);
        assert!(string.len() <= 20);
        assert!(spec
            .check(&val.unwrap(), &|_e, _a| "".to_string())
            .into_iter()
            .collect::<Validated<Vec<()>, String>>()
            .is_good());
    }

    #[test]
    fn string_generation_with_none_of() {
        let spec = StringSpecification {
            specification: Some(Specification::NoneOf(vec![
                "foo".to_string(),
                "bar".to_string(),
            ])),
            ..Default::default()
        };

        let val = generate_string(&spec, 10);

        assert!(val.is_some());
        let string = val.clone().unwrap();
        assert!(!string.eq("foo"));
        assert!(!string.eq("bar"));
        assert!(spec
            .check(&val.unwrap(), &|_e, _a| "".to_string())
            .into_iter()
            .collect::<Validated<Vec<()>, String>>()
            .is_good());
    }

    #[test]
    fn string_generation_with_length() {
        let spec = StringSpecification {
            length: Some(10),
            ..Default::default()
        };

        let val = generate_string(&spec, 10);

        assert!(val.is_some());
        assert!(val.clone().unwrap_or("".to_string()).len() == 10usize);
        assert!(spec
            .check(&val.unwrap(), &|_e, _a| "".to_string())
            .into_iter()
            .collect::<Validated<Vec<()>, String>>()
            .is_good());
    }

    #[test]
    fn string_generation_with_min_max_length() {
        let spec = StringSpecification {
            min_length: Some(1),
            max_length: Some(5),
            ..Default::default()
        };

        let val = generate_string(&spec, 10);
        let val_length = val.clone().unwrap_or("".to_string()).len();

        assert!(val.is_some());
        assert!(val_length >= 1usize && val_length <= 5usize);
        assert!(spec
            .check(&val.unwrap(), &|_e, _a| "".to_string())
            .into_iter()
            .collect::<Validated<Vec<()>, String>>()
            .is_good());
    }

    #[test]
    fn object_generation() {
        let schema = construct_datum_schema_object();
        let val = generate_value_from_schema(&schema, 10);
        assert!(val.is_some());
        assert!(schema
            .check(&val.unwrap(), true, &|_e, _a| "".to_string())
            .into_iter()
            .collect::<Validated<Vec<()>, String>>()
            .is_good());
    }

    #[test]
    fn number_generation_max_greater_than_min() {
        let mut rng = rand::thread_rng();
        let res = generate_number_in_range(10, 0, &mut rng);
        assert_eq!(10, res);
    }

    #[test]
    fn number_generation_range_of_1() {
        let mut rng = rand::thread_rng();
        let res = generate_number_in_range(10, 10, &mut rng);
        assert_eq!(10, res);
    }

    #[test]
    fn date_generation() {
        let spec = DateSpecification::default();
        let val = generate_date(&spec, 10);
        assert!(val.is_some());
        assert!(spec
            .check(&val.unwrap(), &|_e, _a| "".to_string())
            .into_iter()
            .collect::<Validated<Vec<()>, String>>()
            .is_good());
    }

    #[test]
    fn date_generation_with_min_max() {
        let min_date = "2024-01-01";
        let max_date = "2024-12-31";
        let spec = DateSpecification::new(
            None,
            Some(min_date.to_string()),
            Some(max_date.to_string()),
            None,
            None,
        )
        .unwrap();
        let val = generate_date(&spec, 10);
        assert!(val.is_some());
        let date = spec.str_to_time(val.clone().unwrap().as_str()).unwrap();
        assert!(date > spec.str_to_time(min_date).unwrap());
        assert!(date < spec.str_to_time(max_date).unwrap());
        assert!(spec
            .check(&val.unwrap(), &|_e, _a| "".to_string())
            .into_iter()
            .collect::<Validated<Vec<()>, String>>()
            .is_good());
    }

    #[test]
    fn date_generation_with_modifier() {
        let spec = DateSpecification::new(
            Some(Specification::Value("2020-09-12".to_string())),
            None,
            None,
            None,
            Some(Modifier {
                operation: "add".to_string(),
                value: serde_json::to_value("1").unwrap(),
                unit: "days".to_string(),
            }),
        )
        .unwrap();

        let val = generate_date(&spec, 10);
        assert!(val.is_some());
        assert!(spec
            .check(&val.as_ref().unwrap(), &|_e, _a| "".to_string())
            .into_iter()
            .collect::<Validated<Vec<()>, String>>()
            .is_good());

        assert_eq!("2020-09-13", val.unwrap());
    }

    #[test]
    fn bool_generation() {
        let spec = BooleanSpecification::default();
        let val = generate_bool(&spec, 10);
        assert!(val.is_some());
        assert!(spec
            .check(&val.unwrap(), &|_e, _a| "".to_string())
            .into_iter()
            .collect::<Validated<Vec<()>, String>>()
            .is_good());
    }

    #[test]
    fn datetime_generation() {
        let spec = DateTimeSpecification::default();
        let val = generate_datetime(&spec, 10);
        assert!(val.is_some());
        assert!(spec
            .check(&val.unwrap(), &|_e, _a| "".to_string())
            .into_iter()
            .collect::<Validated<Vec<()>, String>>()
            .is_good());
    }

    #[test]
    fn datetime_generation_with_modifier() {
        let spec = DateTimeSpecification::new(
            Some(Specification::Value(
                "2020-09-12 04:27:27.477711492".to_string(),
            )),
            None,
            None,
            None,
            Some(Modifier {
                operation: "add".to_string(),
                value: serde_json::to_value("1").unwrap(),
                unit: "days".to_string(),
            }),
        )
        .unwrap();
        let val = generate_datetime(&spec, 10);
        assert!(val.is_some());
        assert!(spec
            .check(&val.as_ref().unwrap(), &|_e, _a| "".to_string())
            .into_iter()
            .collect::<Validated<Vec<()>, String>>()
            .is_good());

        assert_eq!("2020-09-13 04:27:27.477711492", val.clone().unwrap());
    }

    #[test]
    fn datetime_generation_with_min_max() {
        let min_dt = "2024-01-01 12:34:56";
        let max_dt = "2024-12-31 12:34:56";
        let spec = DateTimeSpecification::new(
            None,
            Some(min_dt.to_string()),
            Some(max_dt.to_string()),
            None,
            None,
        )
        .unwrap();
        let val = generate_datetime(&spec, 10);
        assert!(val.is_some());
        let dt = spec.str_to_time(val.clone().unwrap().as_str()).unwrap();
        assert!(dt > spec.str_to_time(min_dt).unwrap());
        assert!(dt < spec.str_to_time(max_dt).unwrap());
        assert!(spec
            .check(&val.unwrap(), &|_e, _a| "".to_string())
            .into_iter()
            .collect::<Validated<Vec<()>, String>>()
            .is_good());
    }

    #[test]
    fn name_generation() {
        let spec = NameSpecification::default();
        let val = generate_name(&spec, 10);
        assert!(val.is_some());
        assert!(spec
            .check(&val.unwrap(), &|_e, _a| "".to_string())
            .into_iter()
            .collect::<Validated<Vec<()>, String>>()
            .is_good());
    }

    #[test]
    fn email_generation() {
        let spec = EmailSpecification::default();
        let val = generate_email(&spec, 10);
        assert!(val.is_some());
        let email = val.clone().unwrap();
        assert!(email.contains("@example."));
        assert!(spec
            .check(&val.unwrap(), &|_e, _a| "".to_string())
            .into_iter()
            .collect::<Validated<Vec<()>, String>>()
            .is_good());
    }

    #[test]
    fn variable_name_deserialization_from_improper_string() {
        let res = serde_yaml::from_str::<VariableName>("not_a_variable");
        assert!(res.is_err());
    }

    #[test]
    fn variable_name_deserialization_from_proper_string() {
        let res = serde_yaml::from_str::<VariableName>("${my_var}");
        assert!(res.is_ok());
        assert_eq!("${my_var}", res.unwrap().val());
    }

    #[test]
    fn sequence_specification_length_more_than_actual() {
        assert!(SequenceSpecification {
            length: Some(5),
            ..Default::default()
        }
        .check_length(
            &vec![
                serde_json::Value::from(1),
                serde_json::Value::from(2),
                serde_json::Value::from(3),
                serde_json::Value::from(4)
            ],
            &|s, _| s.to_string()
        )
        .is_fail());
    }

    #[test]
    fn sequence_specification_length_equal_to_actual() {
        assert!(SequenceSpecification {
            length: Some(5),
            ..Default::default()
        }
        .check_length(
            &vec![
                serde_json::Value::from(1),
                serde_json::Value::from(2),
                serde_json::Value::from(3),
                serde_json::Value::from(4),
                serde_json::Value::from(5)
            ],
            &|s, _| s.to_string()
        )
        .is_good());
    }

    #[test]
    fn sequence_specification_length_less_than_actual() {
        assert!(SequenceSpecification {
            length: Some(5),
            ..Default::default()
        }
        .check_length(
            &vec![
                serde_json::Value::from(1),
                serde_json::Value::from(2),
                serde_json::Value::from(3),
                serde_json::Value::from(4),
                serde_json::Value::from(5),
                serde_json::Value::from(6)
            ],
            &|s, _| s.to_string()
        )
        .is_fail());
    }

    #[test]
    fn sequence_specification_length_check_no_bounds() {
        assert!(SequenceSpecification {
            ..Default::default()
        }
        .check_length(
            &vec![
                serde_json::Value::from(1),
                serde_json::Value::from(2),
                serde_json::Value::from(3),
                serde_json::Value::from(4),
                serde_json::Value::from(5)
            ],
            &|s, _| s.to_string()
        )
        .is_good());
    }

    #[test]
    fn sequence_specification_min_length_more_than_actual() {
        assert!(SequenceSpecification {
            min_length: Some(5),
            ..Default::default()
        }
        .check_min_length(
            &vec![
                serde_json::Value::from(1),
                serde_json::Value::from(2),
                serde_json::Value::from(3),
                serde_json::Value::from(4)
            ],
            &|s, _| s.to_string()
        )
        .is_fail());
    }

    #[test]
    fn sequence_specification_min_length_equal_to_length() {
        assert!(SequenceSpecification {
            min_length: Some(5),
            ..Default::default()
        }
        .check_min_length(
            &vec![
                serde_json::Value::from(1),
                serde_json::Value::from(2),
                serde_json::Value::from(3),
                serde_json::Value::from(4),
                serde_json::Value::from(5)
            ],
            &|s, _| s.to_string()
        )
        .is_good());
    }

    #[test]
    fn sequence_specification_min_length_less_than_actual() {
        assert!(SequenceSpecification {
            min_length: Some(5),
            ..Default::default()
        }
        .check_min_length(
            &vec![
                serde_json::Value::from(1),
                serde_json::Value::from(2),
                serde_json::Value::from(3),
                serde_json::Value::from(4),
                serde_json::Value::from(5),
                serde_json::Value::from(6)
            ],
            &|s, _| s.to_string()
        )
        .is_good());
    }

    #[test]
    fn sequence_specification_min_check_no_bounds() {
        assert!(SequenceSpecification {
            ..Default::default()
        }
        .check_min_length(
            &vec![
                serde_json::Value::from(1),
                serde_json::Value::from(2),
                serde_json::Value::from(3),
                serde_json::Value::from(4),
                serde_json::Value::from(5)
            ],
            &|s, _| s.to_string()
        )
        .is_good());
    }

    #[test]
    fn sequence_specification_max_length_more_than_actual() {
        assert!(SequenceSpecification {
            max_length: Some(5),
            ..Default::default()
        }
        .check_max_length(
            &vec![
                serde_json::Value::from(1),
                serde_json::Value::from(2),
                serde_json::Value::from(3),
                serde_json::Value::from(4)
            ],
            &|s, _| s.to_string()
        )
        .is_good());
    }

    #[test]
    fn sequence_specification_max_length_equal_to_length() {
        assert!(SequenceSpecification {
            min_length: Some(5),
            ..Default::default()
        }
        .check_max_length(
            &vec![
                serde_json::Value::from(1),
                serde_json::Value::from(2),
                serde_json::Value::from(3),
                serde_json::Value::from(4),
                serde_json::Value::from(5)
            ],
            &|s, _| s.to_string()
        )
        .is_good());
    }

    #[test]
    fn sequence_specification_max_length_less_than_actual() {
        assert!(SequenceSpecification {
            max_length: Some(5),
            ..Default::default()
        }
        .check_max_length(
            &vec![
                serde_json::Value::from(1),
                serde_json::Value::from(2),
                serde_json::Value::from(3),
                serde_json::Value::from(4),
                serde_json::Value::from(5),
                serde_json::Value::from(6)
            ],
            &|s, _| s.to_string()
        )
        .is_fail());
    }

    #[test]
    fn sequence_specification_max_check_no_bounds() {
        assert!(SequenceSpecification {
            ..Default::default()
        }
        .check_max_length(
            &vec![
                serde_json::Value::from(1),
                serde_json::Value::from(2),
                serde_json::Value::from(3),
                serde_json::Value::from(4),
                serde_json::Value::from(5)
            ],
            &|s, _| s.to_string()
        )
        .is_good());
    }

    #[test]
    fn datum_specification_any_of_following_spec() {
        let spec = Specification::<Box<DatumSchema>>::AnyOf(vec![
            Box::from(DatumSchema::String {
                specification: None,
            }),
            Box::from(DatumSchema::Integer {
                specification: None,
            }),
        ]);

        if let Specification::<Box<DatumSchema>>::AnyOf(v) = &spec {
            assert!(spec
                .schema_any_one_of(
                    &vec![serde_json::Value::from(1), serde_json::Value::from("hello")],
                    v,
                    true,
                    &|s, _| s.to_string(),
                )
                .is_good());
        }
    }

    #[test]
    fn datum_specification_any_of_not_following_spec() {
        let spec = Specification::<Box<DatumSchema>>::AnyOf(vec![
            Box::from(DatumSchema::String {
                specification: None,
            }),
            Box::from(DatumSchema::Integer {
                specification: None,
            }),
        ]);

        if let Specification::<Box<DatumSchema>>::AnyOf(v) = &spec {
            assert!(spec
                .schema_any_one_of(
                    &vec![
                        serde_json::Value::from(1.25),
                        serde_json::Value::from("hello")
                    ],
                    v,
                    true,
                    &|s, _| s.to_string(),
                )
                .is_fail());
        }
    }

    #[test]
    fn datum_specification_one_of_not_following_spec() {
        let spec = Specification::<Box<DatumSchema>>::OneOf(vec![
            Box::from(DatumSchema::String {
                specification: None,
            }),
            Box::from(DatumSchema::Integer {
                specification: None,
            }),
        ]);

        if let Specification::<Box<DatumSchema>>::OneOf(v) = &spec {
            assert!(spec
                .schema_check_one_of(
                    &vec![
                        serde_json::Value::from(1.25),
                        serde_json::Value::from("hello")
                    ],
                    v,
                    true,
                    &|s, _| s.to_string(),
                )
                .is_fail());
        }
    }

    #[test]
    fn datum_specification_one_of_following_spec() {
        let spec = Specification::<Box<DatumSchema>>::OneOf(vec![
            Box::from(DatumSchema::String {
                specification: None,
            }),
            Box::from(DatumSchema::Integer {
                specification: None,
            }),
        ]);

        if let Specification::<Box<DatumSchema>>::OneOf(v) = &spec {
            assert!(spec
                .schema_check_one_of(
                    &vec![
                        serde_json::Value::from("world"),
                        serde_json::Value::from("hello")
                    ],
                    v,
                    true,
                    &|s, _| s.to_string(),
                )
                .is_good());
        }
    }

    #[test]
    fn datum_specification_none_of_not_following_spec() {
        let spec =
            Specification::<Box<DatumSchema>>::NoneOf(vec![Box::from(DatumSchema::String {
                specification: None,
            })]);

        if let Specification::<Box<DatumSchema>>::NoneOf(v) = &spec {
            assert!(spec
                .schema_check_none_of(
                    &vec![
                        serde_json::Value::from(1.25),
                        serde_json::Value::from("hello")
                    ],
                    v,
                    true,
                    &|s, _| s.to_string(),
                )
                .is_fail());
        }
    }

    #[test]
    fn datum_specification_none_of_following_spec() {
        let spec =
            Specification::<Box<DatumSchema>>::NoneOf(vec![Box::from(DatumSchema::Integer {
                specification: None,
            })]);

        if let Specification::<Box<DatumSchema>>::NoneOf(v) = &spec {
            assert!(spec
                .schema_check_none_of(
                    &vec![
                        serde_json::Value::from("world"),
                        serde_json::Value::from("hello")
                    ],
                    v,
                    true,
                    &|s, _| s.to_string(),
                )
                .is_good());
        }
    }

    #[test]
    fn value_specification_none_of_not_following_spec() {
        let spec = Specification::<Vec<Value>>::NoneOf(vec![vec![serde_json::Value::from(1)]]);

        if let Specification::<Vec<Value>>::NoneOf(v) = &spec {
            assert!(spec
                .check_none_of(&vec![serde_json::Value::from(1)], v, &|s, _| s.to_string(),)
                .is_fail());
        }
    }

    #[test]
    fn value_specification_none_of_following_spec() {
        let spec = Specification::<Vec<Value>>::NoneOf(vec![vec![serde_json::Value::from(1)]]);

        if let Specification::<Vec<Value>>::NoneOf(v) = &spec {
            assert!(spec
                .check_none_of(
                    &vec![serde_json::Value::from(2), serde_json::Value::from(3)],
                    v,
                    &|s, _| s.to_string(),
                )
                .is_good());
        }
    }

    #[test]
    fn value_specification_any_of_following_spec() {
        let spec = Specification::<Vec<Value>>::AnyOf(vec![vec![serde_json::Value::from(1)]]);

        if let Specification::<Vec<Value>>::AnyOf(v) = &spec {
            assert!(spec
                .check_any_of(&vec![serde_json::Value::from(1)], v, &|s, _| s.to_string(),)
                .is_good());
        }
    }

    #[test]
    fn value_specification_any_of_not_following_spec() {
        let spec = Specification::<Vec<Value>>::AnyOf(vec![vec![serde_json::Value::from(1)]]);

        if let Specification::<Vec<Value>>::AnyOf(v) = &spec {
            assert!(spec
                .check_any_of(
                    &vec![serde_json::Value::from(2), serde_json::Value::from(3)],
                    v,
                    &|s, _| s.to_string(),
                )
                .is_fail());
        }
    }

    #[test]
    fn sequence_specification_min_max_and_length_specified() {
        vec![
            SequenceSpecification::new(None, Some(12), Some(24), Some(30)),
            SequenceSpecification::new(None, Some(12), Some(24), None),
            SequenceSpecification::new(None, Some(12), None, Some(24)),
        ]
        .into_iter()
        .for_each(|s| {
            assert_eq!(
                s.unwrap_err(),
                "length cannot be specified alongside minLength or maxLength".to_string()
            )
        });

        assert!(SequenceSpecification::new(None, Some(12), None, None).is_ok());
    }

    #[test]
    fn list_generation_sequence_specification_has_length() {
        let spec = SequenceSpecification {
            length: Some(5),
            ..Default::default()
        };
        assert!(generate_list(&spec, 1,).unwrap().as_array().unwrap().len() == 5);
    }

    #[test]
    fn list_generation_sequence_specification_has_min_and_max() {
        let spec = SequenceSpecification {
            min_length: Some(5),
            max_length: Some(5),
            ..Default::default()
        };
        assert!(generate_list(&spec, 1,).unwrap().as_array().unwrap().len() == 5);
    }

    #[test]
    fn list_generation_sequence_specification_has_max() {
        let spec = SequenceSpecification {
            max_length: Some(5),
            ..Default::default()
        };
        assert!(generate_list(&spec, 1,).unwrap().as_array().unwrap().len() <= 5);
    }

    #[test]
    fn list_generation_sequence_specification_has_min() {
        let spec = SequenceSpecification {
            min_length: Some(1),
            ..Default::default()
        };
        assert!(generate_list(&spec, 1,).unwrap().as_array().unwrap().len() >= 1);
    }

    #[test]
    fn list_generation_default_sequence_specification() {
        let spec = SequenceSpecification::default();
        assert!(generate_list(&spec, 1,).is_some());
    }
}<|MERGE_RESOLUTION|>--- conflicted
+++ resolved
@@ -2155,7 +2155,6 @@
     }
 }
 
-<<<<<<< HEAD
 impl TryFrom<UnvalidatedDatumSchemaVariable2> for DatumSchema {
     type Error = String;
     fn try_from(unvalidated: UnvalidatedDatumSchemaVariable2) -> Result<Self, Self::Error> {
@@ -2339,10 +2338,7 @@
     }
 }
 
-#[derive(Debug, Clone, Serialize, Deserialize)]
-=======
 #[derive(Debug, Clone, Serialize, Deserialize, PartialEq)]
->>>>>>> cbe9e090
 #[serde(deny_unknown_fields, rename_all = "camelCase")]
 pub struct UnvalidatedRequest {
     #[serde(skip_serializing_if = "Option::is_none")]
@@ -2959,13 +2955,8 @@
     #[serde(skip_serializing_if = "Option::is_none")]
     pub variables: Option<Vec<UnvalidatedVariable>>,
     #[serde(skip_serializing_if = "Option::is_none")]
-<<<<<<< HEAD
     pub variables2: Option<Vec<UnvalidatedVariable3>>,
     #[serde(skip_serializing_if = "Option::is_none")]
-    pub name: Option<String>,
-    #[serde(skip_serializing_if = "Option::is_none")]
-=======
->>>>>>> cbe9e090
     pub delay: Option<u64>,
 }
 
